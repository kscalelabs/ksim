"""Defines simple task for training a walking policy for K-Bot."""

from dataclasses import dataclass

import equinox as eqx
import jax
import jax.numpy as jnp
import xax
from flax.core import FrozenDict
from jaxtyping import Array, PRNGKeyArray

from ksim.actuators import MITPositionActuatorsBuilder
from ksim.commands import AngularVelocityCommand, LinearVelocityCommand
from ksim.env.mjx_env import MjxEnv, MjxEnvConfig
from ksim.model.base import ActorCriticAgent, KSimModule
from ksim.model.distributions import TanhGaussianDistribution
from ksim.model.types import ModelInput
from ksim.normalization import Normalizer, PassThrough, Standardize
from ksim.observation import (
    ActuatorForceObservation,
    BaseAngularVelocityObservation,
    BaseLinearVelocityObservation,
    BaseOrientationObservation,
    CenterOfMassInertiaObservation,
    CenterOfMassVelocityObservation,
    JointPositionObservation,
    JointVelocityObservation,
    SensorObservationBuilder,
)
from ksim.resets import (
    RandomizeJointPositions,
    RandomizeJointVelocities,
    XYPositionResetBuilder,
)
from ksim.rewards import (
    DHForwardReward,
    HeightReward,
    SinusoidalFeetHeightRewardBuilder,
)
from ksim.task.ppo import PPOConfig, PPOTask
<<<<<<< HEAD
from ksim.terminations import PitchTooGreatTermination, RollTooGreatTermination
=======
from ksim.terminations import (
    PitchTooGreatTermination,
    RollTooGreatTermination,
    TerminationPenalty,
)
>>>>>>> 407b9d50

NUM_OUTPUTS = 20


class KBot2Actor(eqx.Module, KSimModule):
    """Actor for the walking task."""

    mlp: eqx.nn.MLP
    min_std: float
    max_std: float
    var_scale: float

    def __init__(
        self,
        key: PRNGKeyArray,
        *,
        min_std: float,
        max_std: float,
        var_scale: float,
    ) -> None:
        self.mlp = eqx.nn.MLP(
            in_size=453,  # TODO: use similar pattern when dummy data gets passed in to populate
            out_size=NUM_OUTPUTS * 2,
            width_size=64,
            depth=5,
            key=key,
        )
        self.min_std = min_std
        self.max_std = max_std
        self.var_scale = var_scale

    def forward(self, model_input: ModelInput) -> Array:
        obs_vec = jnp.concatenate([v for v in model_input.obs.values()], axis=-1)
        command_vec = jnp.concatenate([v for v in model_input.command.values()], axis=-1)
        x = jnp.concatenate([obs_vec, command_vec], axis=-1)
        prediction = self.mlp(x)

        mean = prediction[..., :NUM_OUTPUTS]
        std = prediction[..., NUM_OUTPUTS:]

        # softplus and clipping for stability
        std = (jax.nn.softplus(std) + self.min_std) * self.var_scale
        std = jnp.clip(std, self.min_std, self.max_std)

        # concat because Gaussian-like distributions expect the parameters
        # to be mean concat std
        parametrization = jnp.concatenate([mean, std], axis=-1)
<<<<<<< HEAD
=======
        jax.debug.breakpoint()
>>>>>>> 407b9d50

        return parametrization


class KBot2Critic(eqx.Module, KSimModule):
    """Critic for the walking task."""

    mlp: eqx.nn.MLP

    def __init__(self, key: PRNGKeyArray) -> None:
        self.mlp = eqx.nn.MLP(
            in_size=453,  # TODO: is there a nice way of inferring this?
            out_size=1,
            width_size=64,
            depth=5,
            key=key,
        )

    def forward(self, model_input: ModelInput) -> Array:
        obs_vec = jnp.concatenate([v for v in model_input.obs.values()], axis=-1)
        command_vec = jnp.concatenate([v for v in model_input.command.values()], axis=-1)
        x = jnp.concatenate([obs_vec, command_vec], axis=-1)
        return self.mlp(x)


@dataclass
class KBotV2WalkingConfig(PPOConfig, MjxEnvConfig):
    """Config for the KBotV2 walking task."""

    robot_model_path: str = xax.field(value="examples/kbot2/scene.mjcf")
    robot_metadata_path: str = xax.field(value="examples/kbot2/metadata.json")


class KBotV2WalkingTask(PPOTask[KBotV2WalkingConfig]):
    def get_environment(self) -> MjxEnv:
        return MjxEnv(
            self.config,
            robot_dir_path=self.config.robot_model_name,
            actuators=MITPositionActuatorsBuilder(),
            terminations=[
                RollTooGreatTermination(max_roll=0.3),
                PitchTooGreatTermination(max_pitch=0.3),
            ],
            resets=[
                XYPositionResetBuilder(),
                RandomizeJointVelocities(scale=0.01),
                RandomizeJointPositions(scale=0.01),
            ],
            rewards=[
                HeightReward(scale=1.0, height_target=0.7),
                DHForwardReward(scale=0.2),
                SinusoidalFeetHeightRewardBuilder(
                    left_foot_geom_name="KB_D_501L_L_LEG_FOOT_box_collision",
                    right_foot_geom_name="KB_D_501R_R_LEG_FOOT_box_collision",
                    amplitude=0.2,
                    period=0.4,
                    scale=0.4,
                    vertical_offset=-0.09,
                ),
                TerminationPenalty(scale=-100.0),
            ],
            observations=[
                BaseOrientationObservation(noise_type="gaussian"),
                BaseLinearVelocityObservation(noise_type="gaussian"),
                BaseAngularVelocityObservation(noise_type="gaussian"),
                JointPositionObservation(noise_type="gaussian"),
                JointVelocityObservation(noise_type="gaussian"),
                CenterOfMassInertiaObservation(noise_type="gaussian"),
                CenterOfMassVelocityObservation(noise_type="gaussian"),
                ActuatorForceObservation(noise_type="gaussian"),
                SensorObservationBuilder(sensor_name="imu_acc"),  # Sensor has noise already.
                SensorObservationBuilder(sensor_name="imu_gyro"),  # Sensor has noise already.
            ],
            commands=[
                LinearVelocityCommand(x_scale=0.0, y_scale=0.0, switch_prob=0.02, zero_prob=0.3),
                AngularVelocityCommand(scale=0.0, switch_prob=0.02, zero_prob=0.8),
            ],
        )

    def get_model(self, key: PRNGKeyArray) -> ActorCriticAgent:
        return ActorCriticAgent(
            critic_model=KBot2Critic(key),
            actor_model=KBot2Actor(key, min_std=0.01, max_std=1.0, var_scale=1.0),
            action_distribution=TanhGaussianDistribution(action_dim=NUM_OUTPUTS),
        )

    def get_obs_normalizer(self, dummy_obs: FrozenDict[str, Array]) -> Normalizer:
        return Standardize()

    def get_cmd_normalizer(self, dummy_cmd: FrozenDict[str, Array]) -> Normalizer:
        return PassThrough()

    def get_init_actor_carry(self) -> jnp.ndarray | None:
        return None

    def get_init_critic_carry(self) -> None:
        return None


if __name__ == "__main__":
    # python -m examples.kbot.walking action=env
    KBotV2WalkingTask.launch(
        KBotV2WalkingConfig(
            num_learning_epochs=8,
            num_env_states_per_minibatch=8192,
            num_minibatches=32,
            num_envs=2048,
            dt=0.001,
            ctrl_dt=0.005,
            learning_rate=1e-5,
            save_every_n_steps=25,
            only_save_most_recent=False,
            reward_scaling_alpha=0.0,
            obs_norm_alpha=0.0,
            solver_iterations=6,
            solver_ls_iterations=6,
            scale_rewards=False,
            gamma=0.97,
            lam=0.95,
            normalize_advantage=True,
            normalize_advantage_in_minibatch=True,
            entropy_coef=0.001,
            clip_param=0.2,
            use_clipped_value_loss=False,
            max_grad_norm=1.0,
            max_action_latency=0.0,
            min_action_latency=0.0,
            eval_rollout_length=1000,
        ),
    )<|MERGE_RESOLUTION|>--- conflicted
+++ resolved
@@ -38,15 +38,7 @@
     SinusoidalFeetHeightRewardBuilder,
 )
 from ksim.task.ppo import PPOConfig, PPOTask
-<<<<<<< HEAD
 from ksim.terminations import PitchTooGreatTermination, RollTooGreatTermination
-=======
-from ksim.terminations import (
-    PitchTooGreatTermination,
-    RollTooGreatTermination,
-    TerminationPenalty,
-)
->>>>>>> 407b9d50
 
 NUM_OUTPUTS = 20
 
@@ -94,10 +86,6 @@
         # concat because Gaussian-like distributions expect the parameters
         # to be mean concat std
         parametrization = jnp.concatenate([mean, std], axis=-1)
-<<<<<<< HEAD
-=======
-        jax.debug.breakpoint()
->>>>>>> 407b9d50
 
         return parametrization
 
