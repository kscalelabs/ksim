"""Defines simple task for training a walking policy for K-Bot."""

import asyncio
from dataclasses import dataclass
from pathlib import Path
from typing import Callable

import attrs
import distrax
import equinox as eqx
import jax
import jax.numpy as jnp
import mujoco
import optax
import xax
from flax.core import FrozenDict
from jaxtyping import Array, PRNGKeyArray
from kscale.web.gen.api import JointMetadataOutput
from mujoco import mjx

from ksim.actuators import Actuators, MITPositionVelocityActuators, TorqueActuators
from ksim.commands import Command, LinearVelocityCommand
from ksim.env.data import PhysicsModel, Trajectory
from ksim.observation import (
    JointPositionObservation,
    JointVelocityObservation,
    Observation,
    SensorObservation,
)
<<<<<<< HEAD
from ksim.randomization import (
    Randomization,
    WeightRandomization,
)
from ksim.resets import RandomBaseVelocityXYReset, RandomJointPositionReset, RandomJointVelocityReset, Reset
=======
from ksim.randomization import Randomization, StaticFrictionRandomization, WeightRandomization
from ksim.resets import RandomJointPositionReset, RandomJointVelocityReset, Reset
>>>>>>> 0810c09e
from ksim.rewards import (
    BaseHeightReward,
    Reward,
)
from ksim.task.ppo import PPOConfig, PPOTask
from ksim.terminations import (
    PitchTooGreatTermination,
    RollTooGreatTermination,
    Termination,
)
from ksim.utils.api import get_mujoco_model_metadata

OBS_SIZE = 20 * 2 + 3 + 3  # = 46 position + velocity + imu_acc + imu_gyro
CMD_SIZE = 2
NUM_INPUTS = OBS_SIZE + CMD_SIZE
NUM_OUTPUTS = 20 * 2  # position + velocity


@attrs.define(frozen=True, kw_only=True)
class JointDeviationPenalty(Reward):
    """Penalty for joint deviations."""

    def __call__(self, trajectory: Trajectory) -> Array:
        diff = trajectory.qpos[:, 7:] - jnp.zeros_like(trajectory.qpos[:, 7:])
        return jnp.sum(jnp.square(diff), axis=-1)


@attrs.define(frozen=True, kw_only=True)
class DHControlPenalty(Reward):
    """Legacy default humanoid control cost that penalizes squared action magnitude."""

    def __call__(self, trajectory: Trajectory) -> Array:
        return jnp.sum(jnp.square(trajectory.action), axis=-1)


@attrs.define(frozen=True, kw_only=True)
class DHHealthyReward(Reward):
    """Legacy default humanoid healthy reward that gives binary reward based on height."""

    healthy_z_lower: float = attrs.field(default=0.5)
    healthy_z_upper: float = attrs.field(default=1.5)

    def __call__(self, trajectory: Trajectory) -> Array:
        height = trajectory.qpos[:, 2]
        is_healthy = jnp.where(height < self.healthy_z_lower, 0.0, 1.0)
        is_healthy = jnp.where(height > self.healthy_z_upper, 0.0, is_healthy)
        return is_healthy


class KbotActor(eqx.Module):
    """Actor for the walking task."""

    mlp: eqx.nn.MLP
    min_std: float = eqx.static_field()
    max_std: float = eqx.static_field()
    var_scale: float = eqx.static_field()
    mean_scale: float = eqx.static_field()

    def __init__(
        self,
        key: PRNGKeyArray,
        *,
        min_std: float,
        max_std: float,
        var_scale: float,
        mean_scale: float,
    ) -> None:
        self.mlp = eqx.nn.MLP(
            in_size=NUM_INPUTS,
            out_size=NUM_OUTPUTS * 2,
            width_size=64,
            depth=5,
            key=key,
            activation=jax.nn.relu,
        )
        self.min_std = min_std
        self.max_std = max_std
        self.var_scale = var_scale
        self.mean_scale = mean_scale

    def __call__(
        self,
        joint_pos_n: Array,
        joint_vel_n: Array,
        imu_acc_n: Array,
        imu_gyro_n: Array,
        lin_vel_cmd_n: Array,
    ) -> distrax.Normal:
        x_n = jnp.concatenate(
            [
                joint_pos_n,
                joint_vel_n,
                imu_acc_n,
                imu_gyro_n,
                lin_vel_cmd_n,
            ],
            axis=-1,
        )  # (NUM_INPUTS)

        # Split the output into mean and standard deviation.
        prediction_n = self.mlp(x_n)
        mean_n = prediction_n[..., :NUM_OUTPUTS]
        std_n = prediction_n[..., NUM_OUTPUTS:]

        # Scale the mean.
        mean_n = jnp.tanh(mean_n) * self.mean_scale

        # Softplus and clip to ensure positive standard deviations.
        std_n = jnp.clip((jax.nn.softplus(std_n) + self.min_std) * self.var_scale, max=self.max_std)

        # return distrax.Transformed(distrax.Normal(mean_n, std_n), distrax.Tanh())
        return distrax.Normal(mean_n, std_n)

    def call_flat_obs(
        self,
        flat_obs_n: Array,
    ) -> distrax.Normal:
        prediction_n = self.mlp(flat_obs_n)
        mean_n = prediction_n[..., :NUM_OUTPUTS]
        std_n = prediction_n[..., NUM_OUTPUTS:]

        # Scale the mean.
        mean_n = jnp.tanh(mean_n) * self.mean_scale

        # Softplus and clip to ensure positive standard deviations.
        std_n = jnp.clip((jax.nn.softplus(std_n) + self.min_std) * self.var_scale, max=self.max_std)

        return distrax.Normal(mean_n, std_n)


class KbotCritic(eqx.Module):
    """Critic for the standing task."""

    mlp: eqx.nn.MLP

    def __init__(self, key: PRNGKeyArray) -> None:
        self.mlp = eqx.nn.MLP(
            in_size=NUM_INPUTS,
            out_size=1,  # Always output a single critic value.
            width_size=64,
            depth=5,
            key=key,
            activation=jax.nn.relu,
        )

    def __call__(
        self,
        joint_pos_n: Array,
        joint_vel_n: Array,
        imu_acc_n: Array,
        imu_gyro_n: Array,
        lin_vel_cmd_n: Array,
    ) -> Array:
        x_n = jnp.concatenate(
            [
                joint_pos_n,
                joint_vel_n,
                imu_acc_n,
                imu_gyro_n,
                lin_vel_cmd_n,
            ],
            axis=-1,
        )  # (NUM_INPUTS)
        return self.mlp(x_n)


class KbotModel(eqx.Module):
    actor: KbotActor
    critic: KbotCritic

    def __init__(self, key: PRNGKeyArray) -> None:
        self.actor = KbotActor(
            key,
            min_std=0.01,
            max_std=1.0,
            var_scale=1.0,
            mean_scale=1.0,
        )
        self.critic = KbotCritic(key)


@dataclass
class KbotStandingTaskConfig(PPOConfig):
    """Config for the KBot walking task."""

    robot_urdf_path: str = xax.field(
        value="examples/kscale-assets/kbot-v2-feet/",
        help="The path to the assets directory for the robot.",
    )

    action_scale: float = xax.field(
        value=1.0,
        help="The scale to apply to the actions.",
    )

    # Optimizer parameters.
    learning_rate: float = xax.field(
        value=1e-4,
        help="Learning rate for PPO.",
    )
    max_grad_norm: float = xax.field(
        value=0.5,
        help="Maximum gradient norm for clipping.",
    )
    adam_weight_decay: float = xax.field(
        value=0.0,
        help="Weight decay for the Adam optimizer.",
    )

    # Mujoco parameters.
    use_mit_actuators: bool = xax.field(
        value=False,
        help="Whether to use the MIT actuator model, where the actions are position + velocity commands",
    )

    position_scale: float = xax.field(
        value=1.0,
        help="The scale to apply to the position actions.",
    )

    velocity_scale: float = xax.field(
        value=1.0,
        help="The scale to apply to the velocity actions.",
    )

    # Rendering parameters.
    render_track_body_id: int | None = xax.field(
        value=None,
        help="The body id to track with the render camera.",
    )

    # Checkpointing parameters.
    export_for_inference: bool = xax.field(
        value=False,
        help="Whether to export the model for inference.",
    )


class KbotStandingTask(PPOTask[KbotStandingTaskConfig]):
    def get_optimizer(self) -> optax.GradientTransformation:
        """Builds the optimizer.

        This provides a reasonable default optimizer for training PPO models,
        but can be overridden by subclasses who want to do something different.
        """
        optimizer = optax.chain(
            optax.clip_by_global_norm(self.config.max_grad_norm),
            (
                optax.adam(self.config.learning_rate)
                if self.config.adam_weight_decay == 0.0
                else optax.adamw(self.config.learning_rate, weight_decay=self.config.adam_weight_decay)
            ),
        )

        return optimizer

    def get_mujoco_model(self) -> mujoco.MjModel:
        mjcf_path = (Path(self.config.robot_urdf_path) / "scene.mjcf").resolve().as_posix()
        mj_model = mujoco.MjModel.from_xml_path(mjcf_path)

        mj_model.opt.timestep = jnp.array(self.config.dt)
        mj_model.opt.iterations = 6
        mj_model.opt.ls_iterations = 6
        mj_model.opt.disableflags = mjx.DisableBit.EULERDAMP
        mj_model.opt.solver = mjx.SolverType.CG

        return mj_model

    def get_mujoco_model_metadata(self, mj_model: mujoco.MjModel) -> dict[str, JointMetadataOutput]:
        metadata = asyncio.run(get_mujoco_model_metadata(self.config.robot_urdf_path, cache=False))

        return metadata

    def get_actuators(
        self, physics_model: PhysicsModel, metadata: dict[str, JointMetadataOutput] | None = None
    ) -> Actuators:
        if self.config.use_mit_actuators:
            if metadata is None:
                raise ValueError("Metadata is required for MIT actuators")
            return MITPositionVelocityActuators(
                physics_model,
                metadata,
                position_scale=self.config.position_scale,
                velocity_scale=self.config.velocity_scale,
            )
        else:
            return TorqueActuators()

    def get_randomization(self, physics_model: PhysicsModel) -> list[Randomization]:
        return [
            WeightRandomization(scale=0.03),
            StaticFrictionRandomization(scale_lower=0.1, scale_upper=1.5),
        ]

    def get_resets(self, physics_model: PhysicsModel) -> list[Reset]:
        return [
<<<<<<< HEAD
            RandomJointPositionReset(scale=0.01),
            RandomJointVelocityReset(scale=0.01),
            RandomBaseVelocityXYReset(scale=0.1),
=======
            RandomJointPositionReset(scale=0.02),
            RandomJointVelocityReset(scale=0.02),
>>>>>>> 0810c09e
        ]

    def get_observations(self, physics_model: PhysicsModel) -> list[Observation]:
        return [
            JointPositionObservation(noise=0.2),
            JointVelocityObservation(noise=0.8),
            SensorObservation.create(physics_model, "imu_acc", noise=0.05),
            SensorObservation.create(physics_model, "imu_gyro", noise=0.05),
        ]

    def get_commands(self, physics_model: PhysicsModel) -> list[Command]:
        return [
            LinearVelocityCommand(x_scale=0.0, y_scale=0.0, switch_prob=0.0, zero_prob=0.0),
        ]

    def get_rewards(self, physics_model: PhysicsModel) -> list[Reward]:
        return [
            JointDeviationPenalty(scale=-1.0),
            DHControlPenalty(scale=-0.05),
            DHHealthyReward(scale=0.5),
            BaseHeightReward(scale=1.0, height_target=0.9),
        ]

    def get_terminations(self, physics_model: PhysicsModel) -> list[Termination]:
        return [
            RollTooGreatTermination(max_roll=1.04),
            PitchTooGreatTermination(max_pitch=1.04),
        ]

    def get_model(self, key: PRNGKeyArray) -> KbotModel:
        return KbotModel(key)

    def get_initial_carry(self) -> None:
        return None

    def _run_actor(
        self,
        model: KbotModel,
        observations: FrozenDict[str, Array],
        commands: FrozenDict[str, Array],
    ) -> distrax.Normal:
        joint_pos_n = observations["joint_position_observation"]
        joint_vel_n = observations["joint_velocity_observation"]
        imu_acc_n = observations["imu_acc_obs"]
        imu_gyro_n = observations["imu_gyro_obs"]
        lin_vel_cmd_n = commands["linear_velocity_command"]
        return model.actor(joint_pos_n, joint_vel_n, imu_acc_n, imu_gyro_n, lin_vel_cmd_n)

    def _run_critic(
        self,
        model: KbotModel,
        observations: FrozenDict[str, Array],
        commands: FrozenDict[str, Array],
    ) -> Array:
        joint_pos_n = observations["joint_position_observation"]
        joint_vel_n = observations["joint_velocity_observation"]
        imu_acc_n = observations["imu_acc_obs"]
        imu_gyro_n = observations["imu_gyro_obs"]
        lin_vel_cmd_n = commands["linear_velocity_command"]
        return model.critic(joint_pos_n, joint_vel_n, imu_acc_n, imu_gyro_n, lin_vel_cmd_n)

    def get_on_policy_log_probs(
        self,
        model: KbotModel,
        trajectories: Trajectory,
        rng: PRNGKeyArray,
    ) -> Array:
        if trajectories.aux_outputs is None:
            raise ValueError("No aux outputs found in trajectories")
        log_probs, _ = trajectories.aux_outputs
        return log_probs

    def get_on_policy_values(
        self,
        model: KbotModel,
        trajectories: Trajectory,
        rng: PRNGKeyArray,
    ) -> Array:
        if trajectories.aux_outputs is None:
            raise ValueError("No aux outputs found in trajectories")
        _, values = trajectories.aux_outputs
        return values

    def get_log_probs(
        self,
        model: KbotModel,
        trajectories: Trajectory,
        rng: PRNGKeyArray,
    ) -> tuple[Array, Array]:
        # Vectorize over both batch and time dimensions.
        par_fn = jax.vmap(self._run_actor, in_axes=(None, 0, 0))
        action_dist_btn = par_fn(model, trajectories.obs, trajectories.command)

        # Compute the log probabilities of the trajectory's actions according
        # to the current policy, along with the entropy of the distribution.
        action_btn = trajectories.action
        log_probs_btn = action_dist_btn.log_prob(action_btn)
        entropy_btn = action_dist_btn.entropy()

        return log_probs_btn, entropy_btn

    def get_values(
        self,
        model: KbotModel,
        trajectories: Trajectory,
        rng: PRNGKeyArray,
    ) -> Array:
        # Vectorize over both batch and time dimensions.
        par_fn = jax.vmap(self._run_critic, in_axes=(None, 0, 0))
        values_bt1 = par_fn(model, trajectories.obs, trajectories.command)

        # Remove the last dimension.
        return values_bt1.squeeze(-1)

    def sample_action(
        self,
        model: KbotModel,
        carry: None,
        physics_model: PhysicsModel,
        observations: FrozenDict[str, Array],
        commands: FrozenDict[str, Array],
        rng: PRNGKeyArray,
    ) -> tuple[Array, None, tuple[Array, Array]]:
        action_dist_n = self._run_actor(model, observations, commands)
        action_n = action_dist_n.sample(seed=rng)
        action_log_prob_n = action_dist_n.log_prob(action_n)

        critic_n = self._run_critic(model, observations, commands)
        value_n = critic_n.squeeze(-1)

        return action_n, None, (action_log_prob_n, value_n)

    def make_export_model(self, model: KbotModel, stochastic: bool = False, batched: bool = False) -> Callable:
        """Makes a callable inference function that directly takes a flattened input vector and returns an action.

        Returns:
            A tuple containing the inference function and the size of the input vector.
        """

        def deterministic_model_fn(obs: Array) -> Array:
            return model.actor.call_flat_obs(obs).mode()

        def stochastic_model_fn(obs: Array) -> Array:
            distribution = model.actor.call_flat_obs(obs)
            return distribution.sample(seed=jax.random.PRNGKey(0))

        if stochastic:
            model_fn = stochastic_model_fn
        else:
            model_fn = deterministic_model_fn

        if batched:

            def batched_model_fn(obs: Array) -> Array:
                return jax.vmap(model_fn)(obs)

            return batched_model_fn

        return model_fn

    def on_after_checkpoint_save(self, ckpt_path: Path, state: xax.State) -> xax.State:
        state = super().on_after_checkpoint_save(ckpt_path, state)

        model: KbotModel = self.load_checkpoint(ckpt_path, part="model")

        model_fn = self.make_export_model(model, stochastic=False, batched=True)

        input_shapes = [(NUM_INPUTS,)]

        xax.export(
            model_fn,
            input_shapes,
            ckpt_path.parent / "tf_model",
        )

        return state


if __name__ == "__main__":
    # python -m examples.kbot2.standing run_environment=True
    KbotStandingTask.launch(
        KbotStandingTaskConfig(
            num_envs=2048,
            num_batches=64,
            num_passes=10,
            # Simulation parameters.
            dt=0.002,
            ctrl_dt=0.02,
            max_action_latency=0.0,
            min_action_latency=0.0,
            action_randomization_type="uniform",
            action_randomization_scale=0.2,
            valid_every_n_steps=25,
            valid_first_n_steps=0,
            rollout_length_seconds=5.0,
            eval_rollout_length_seconds=5.0,
            # PPO parameters
            gamma=0.97,
            lam=0.95,
            entropy_coef=0.001,
            learning_rate=1e-4,
            clip_param=0.3,
            max_grad_norm=1.0,
            use_mit_actuators=True,
            position_scale=1.0,
            velocity_scale=1.0,
            export_for_inference=True,
            save_every_n_steps=25,
        ),
    )<|MERGE_RESOLUTION|>--- conflicted
+++ resolved
@@ -27,16 +27,8 @@
     Observation,
     SensorObservation,
 )
-<<<<<<< HEAD
-from ksim.randomization import (
-    Randomization,
-    WeightRandomization,
-)
 from ksim.resets import RandomBaseVelocityXYReset, RandomJointPositionReset, RandomJointVelocityReset, Reset
-=======
 from ksim.randomization import Randomization, StaticFrictionRandomization, WeightRandomization
-from ksim.resets import RandomJointPositionReset, RandomJointVelocityReset, Reset
->>>>>>> 0810c09e
 from ksim.rewards import (
     BaseHeightReward,
     Reward,
@@ -333,14 +325,9 @@
 
     def get_resets(self, physics_model: PhysicsModel) -> list[Reset]:
         return [
-<<<<<<< HEAD
-            RandomJointPositionReset(scale=0.01),
-            RandomJointVelocityReset(scale=0.01),
             RandomBaseVelocityXYReset(scale=0.1),
-=======
             RandomJointPositionReset(scale=0.02),
             RandomJointVelocityReset(scale=0.02),
->>>>>>> 0810c09e
         ]
 
     def get_observations(self, physics_model: PhysicsModel) -> list[Observation]:
