# Metadata for default humanoid model
# Note that the kp kd values are currently guestimated. Initial training is performed with the
# ScaledTorqueActuators, so the values are not yet tuned.

control_frequency: 200.0  # Based on timestep 0.005 in MJCF file

actuators:
  # Torso actuators
  abdomen_y:
    kp: 100.0
    kd: 10.0
    input_range: [-0.4, 0.4]
    gear_ratio: 40.0
  abdomen_z:
    kp: 100.0
    kd: 10.0
    input_range: [-0.4, 0.4]
    gear_ratio: 40.0
  abdomen_x:
    kp: 100.0
    kd: 10.0
    input_range: [-0.4, 0.4]
    gear_ratio: 40.0
  
  # Leg actuators
  hip_x_right:
    kp: 100.0
    kd: 10.0
    input_range: [-0.4, 0.4]
    gear_ratio: 40.0
  hip_z_right:
    kp: 100.0
    kd: 10.0
    input_range: [-0.4, 0.4]
    gear_ratio: 40.0
  hip_y_right:
    kp: 300.0
    kd: 30.0
    input_range: [-0.4, 0.4]
    gear_ratio: 120.0
  knee_right:
    kp: 200.0
    kd: 20.0
    input_range: [-0.4, 0.4]
    gear_ratio: 80.0
<<<<<<< HEAD
=======
  ankle_x_right:
    kp: 50.0
    kd: 5.0
    input_range: [-0.4, 0.4]
    gear_ratio: 20.0
  ankle_y_right:
    kp: 50.0
    kd: 5.0
    input_range: [-0.4, 0.4]
    gear_ratio: 20.0
>>>>>>> f8279115
  hip_x_left:
    kp: 100.0
    kd: 10.0
    input_range: [-0.4, 0.4]
    gear_ratio: 40.0
  hip_z_left:
    kp: 100.0
    kd: 10.0
    input_range: [-0.4, 0.4]
    gear_ratio: 40.0
  hip_y_left:
    kp: 300.0
    kd: 30.0
    input_range: [-0.4, 0.4]
    gear_ratio: 120.0
  knee_left:
    kp: 200.0
    kd: 20.0
    input_range: [-0.4, 0.4]
    gear_ratio: 80.0
<<<<<<< HEAD
=======
  ankle_x_left:
    kp: 50.0
    kd: 5.0
    input_range: [-0.4, 0.4]
    gear_ratio: 20.0
  ankle_y_left:
    kp: 50.0
    kd: 5.0
    input_range: [-0.4, 0.4]
    gear_ratio: 20.0
>>>>>>> f8279115
  
  # Arm actuators
  shoulder1_right:
    kp: 25.0
    kd: 2.5
    input_range: [-0.4, 0.4]
    gear_ratio: 20.0
  shoulder2_right:
    kp: 25.0
    kd: 2.5
    input_range: [-0.4, 0.4]
    gear_ratio: 20.0
  elbow_right:
    kp: 25.0
    kd: 2.5
    input_range: [-0.4, 0.4]
    gear_ratio: 40.0
  shoulder1_left:
    kp: 25.0
    kd: 2.5
    input_range: [-0.4, 0.4]
    gear_ratio: 20.0
  shoulder2_left:
    kp: 25.0
    kd: 2.5
    input_range: [-0.4, 0.4]
    gear_ratio: 20.0
  elbow_left:
    kp: 25.0
    kd: 2.5
    input_range: [-0.4, 0.4]
    gear_ratio: 40.0<|MERGE_RESOLUTION|>--- conflicted
+++ resolved
@@ -43,8 +43,6 @@
     kd: 20.0
     input_range: [-0.4, 0.4]
     gear_ratio: 80.0
-<<<<<<< HEAD
-=======
   ankle_x_right:
     kp: 50.0
     kd: 5.0
@@ -55,7 +53,6 @@
     kd: 5.0
     input_range: [-0.4, 0.4]
     gear_ratio: 20.0
->>>>>>> f8279115
   hip_x_left:
     kp: 100.0
     kd: 10.0
@@ -76,8 +73,6 @@
     kd: 20.0
     input_range: [-0.4, 0.4]
     gear_ratio: 80.0
-<<<<<<< HEAD
-=======
   ankle_x_left:
     kp: 50.0
     kd: 5.0
@@ -88,7 +83,6 @@
     kd: 5.0
     input_range: [-0.4, 0.4]
     gear_ratio: 20.0
->>>>>>> f8279115
   
   # Arm actuators
   shoulder1_right:
