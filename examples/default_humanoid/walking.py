"""Defines simple task for training a walking policy for the default humanoid."""

from dataclasses import dataclass
from pathlib import Path
from typing import Generic, TypeVar

import distrax
import equinox as eqx
import jax
import jax.numpy as jnp
import mujoco
import optax
import xax
from jaxtyping import Array, PRNGKeyArray
from kscale.web.gen.api import JointMetadataOutput
from mujoco import mjx

import ksim

NUM_JOINTS = 21


@jax.tree_util.register_dataclass
@dataclass(frozen=True)
class AuxOutputs:
    log_probs: Array
    values: Array


class NaiveVelocityReward(ksim.Reward):
    def __call__(self, trajectory: ksim.Trajectory) -> Array:
        return trajectory.qvel[..., 0].clip(max=5.0)


class DefaultHumanoidActor(eqx.Module):
    """Actor for the walking task."""

    mlp: eqx.nn.MLP
    min_std: float = eqx.static_field()
    max_std: float = eqx.static_field()
    var_scale: float = eqx.static_field()
    mean_scale: float = eqx.static_field()

    def __init__(
        self,
        key: PRNGKeyArray,
        *,
        min_std: float,
        max_std: float,
        var_scale: float,
        mean_scale: float,
    ) -> None:
        num_inputs = NUM_JOINTS + NUM_JOINTS + 160 + 96 + NUM_JOINTS + 2 + 1
        num_outputs = NUM_JOINTS

        self.mlp = eqx.nn.MLP(
            in_size=num_inputs,
            out_size=num_outputs * 2,
            width_size=64,
            depth=5,
            key=key,
            activation=jax.nn.relu,
        )
        self.min_std = min_std
        self.max_std = max_std
        self.var_scale = var_scale
        self.mean_scale = mean_scale

    def __call__(
        self,
        dh_joint_pos_n: Array,
        dh_joint_vel_n: Array,
        com_inertia_n: Array,
        com_vel_n: Array,
        act_frc_obs_n: Array,
        lin_vel_cmd_2: Array,
        ang_vel_cmd_1: Array,
    ) -> distrax.Normal:
        obs_n = jnp.concatenate(
            [
                dh_joint_pos_n,  # NUM_JOINTS
                dh_joint_vel_n,  # NUM_JOINTS
                com_inertia_n,  # 160
                com_vel_n,  # 96
                act_frc_obs_n,  # 21
                lin_vel_cmd_2,  # 2
                ang_vel_cmd_1,  # 1
            ],
            axis=-1,
        )

        prediction_n = self.mlp(obs_n)
        mean_n = prediction_n[..., :NUM_JOINTS]
        std_n = prediction_n[..., NUM_JOINTS:]

        # Scale the mean.
        mean_n = jnp.tanh(mean_n) * self.mean_scale

        # Softplus and clip to ensure positive standard deviations.
        std_n = jnp.clip((jax.nn.softplus(std_n) + self.min_std) * self.var_scale, max=self.max_std)

        # return distrax.Transformed(distrax.Normal(mean_n, std_n), distrax.Tanh())
        return distrax.Normal(mean_n, std_n)


class DefaultHumanoidCritic(eqx.Module):
    """Critic for the walking task."""

    mlp: eqx.nn.MLP

    def __init__(self, key: PRNGKeyArray) -> None:
        num_inputs = NUM_JOINTS + NUM_JOINTS + 160 + 96 + NUM_JOINTS + 3 + 3 + 2 + 1
        num_outputs = 1

        self.mlp = eqx.nn.MLP(
            in_size=num_inputs,
            out_size=num_outputs,
            width_size=64,
            depth=5,
            key=key,
            activation=jax.nn.relu,
        )

    def __call__(
        self,
        dh_joint_pos_n: Array,
        dh_joint_vel_n: Array,
        com_inertia_n: Array,
        com_vel_n: Array,
        act_frc_obs_n: Array,
        lin_vel_obs_3: Array,
        ang_vel_obs_3: Array,
        lin_vel_cmd_2: Array,
        ang_vel_cmd_1: Array,
    ) -> Array:
        x_n = jnp.concatenate(
            [
                dh_joint_pos_n,  # NUM_JOINTS
                dh_joint_vel_n,  # NUM_JOINTS
                com_inertia_n,  # 160
                com_vel_n,  # 96
                act_frc_obs_n,  # 21
                lin_vel_obs_3,  # 3
                ang_vel_obs_3,  # 3
                lin_vel_cmd_2,  # 2
                ang_vel_cmd_1,  # 1
            ],
            axis=-1,
        )
        return self.mlp(x_n)


class DefaultHumanoidModel(eqx.Module):
    actor: DefaultHumanoidActor
    critic: DefaultHumanoidCritic

    def __init__(self, key: PRNGKeyArray) -> None:
        self.actor = DefaultHumanoidActor(
            key,
            min_std=0.01,
            max_std=1.0,
            var_scale=1.0,
            mean_scale=1.0,
        )
        self.critic = DefaultHumanoidCritic(key)


@dataclass
class HumanoidWalkingTaskConfig(ksim.PPOConfig):
    """Config for the humanoid walking task."""

    # Reward parameters.
    use_naive_reward: bool = xax.field(
        value=False,
        help="Whether to use the naive velocity reward.",
    )
    domain_randomize: bool = xax.field(
        value=True,
        help="Whether to domain randomize the model.",
    )

    # Optimizer parameters.
    learning_rate: float = xax.field(
        value=1e-4,
        help="Learning rate for PPO.",
    )
    max_grad_norm: float = xax.field(
        value=0.5,
        help="Maximum gradient norm for clipping.",
    )
    adam_weight_decay: float = xax.field(
        value=0.0,
        help="Weight decay for the Adam optimizer.",
    )

    # Mujoco parameters.
    use_mit_actuators: bool = xax.field(
        value=False,
        help="Whether to use the MIT actuator model, where the actions are position commands",
    )
    kp: float = xax.field(
        value=1.0,
        help="The Kp for the actuators",
    )
    kd: float = xax.field(
        value=0.1,
        help="The Kd for the actuators",
    )
    armature: float = xax.field(
        value=1e-2,
        help="A value representing the effective inertia of the actuator armature",
    )
    friction: float = xax.field(
        value=1e-6,
        help="The dynamic friction loss for the actuator",
    )

    # Rendering parameters.
    render_track_body_id: int | None = xax.field(
        value=0,
        help="The body id to track with the render camera.",
    )

    # Checkpointing parameters.
    export_for_inference: bool = xax.field(
        value=False,
        help="Whether to export the model for inference.",
    )


Config = TypeVar("Config", bound=HumanoidWalkingTaskConfig)


class HumanoidWalkingTask(ksim.PPOTask[Config], Generic[Config]):
    def get_optimizer(self) -> optax.GradientTransformation:
        """Builds the optimizer.

        This provides a reasonable default optimizer for training PPO models,
        but can be overridden by subclasses who want to do something different.
        """
        optimizer = optax.chain(
            optax.clip_by_global_norm(self.config.max_grad_norm),
            (
                optax.adam(self.config.learning_rate)
                if self.config.adam_weight_decay == 0.0
                else optax.adamw(self.config.learning_rate, weight_decay=self.config.adam_weight_decay)
            ),
        )

        return optimizer

    def get_mujoco_model(self) -> tuple[mujoco.MjModel, dict[str, JointMetadataOutput]]:
        mjcf_path = (Path(__file__).parent / "data" / "scene.mjcf").resolve().as_posix()
        mj_model = mujoco.MjModel.from_xml_path(mjcf_path)

        mj_model.opt.timestep = jnp.array(self.config.dt)
        mj_model.opt.iterations = 6
        mj_model.opt.ls_iterations = 6
        mj_model.opt.disableflags = mjx.DisableBit.EULERDAMP
        mj_model.opt.solver = mjx.SolverType.CG

        return mj_model

    def get_mujoco_model_metadata(self, mj_model: mujoco.MjModel) -> dict[str, JointMetadataOutput]:
        return ksim.get_joint_metadata(
            mj_model,
            kp=self.config.kp,
            kd=self.config.kd,
            armature=self.config.armature,
            friction=self.config.friction,
        )

    def get_actuators(
        self,
        physics_model: ksim.PhysicsModel,
        metadata: dict[str, JointMetadataOutput] | None = None,
    ) -> ksim.Actuators:
        if self.config.use_mit_actuators:
            if metadata is None:
                raise ValueError("Metadata is required for MIT actuators")
            return ksim.MITPositionActuators(physics_model, metadata)
        else:
            return ksim.TorqueActuators()

    def get_randomization(self, physics_model: ksim.PhysicsModel) -> list[ksim.Randomization]:
<<<<<<< HEAD
        return [
            # ksim.StaticFrictionRandomization(),
            # ksim.ArmatureRandomization(),
            # ksim.MassMultiplicationRandomization.from_body_name(physics_model, "torso"),
            # ksim.JointDampingRandomization(),
            # ksim.JointZeroPositionRandomization(),
        ]

    def get_events(self, physics_model: ksim.PhysicsModel) -> list[ksim.Event]:
        return [
            # ksim.PushEvent(
            #     x_force=1.0,
            #     y_force=1.0,
            #     z_force=0.0,
            #     interval_range=(1.0, 2.0),
            # ),
        ]
=======
        if self.config.domain_randomize:
            return [
                ksim.StaticFrictionRandomization(),
                ksim.ArmatureRandomization(),
                ksim.MassMultiplicationRandomization.from_body_name(physics_model, "torso"),
                ksim.JointDampingRandomization(),
                ksim.JointZeroPositionRandomization(),
            ]
        else:
            return []

    def get_events(self, physics_model: ksim.PhysicsModel) -> list[ksim.Event]:
        if self.config.domain_randomize:
            return [
                ksim.PushEvent(
                    x_force=1.0,
                    y_force=1.0,
                    z_force=0.0,
                    interval_range=(1.0, 2.0),
                ),
            ]
        else:
            return []
>>>>>>> ca7f15f0

    def get_resets(self, physics_model: ksim.PhysicsModel) -> list[ksim.Reset]:
        scale = 0.0 if self.config.domain_randomize else 0.01
        return [
            ksim.RandomJointPositionReset(scale=scale),
            ksim.RandomJointVelocityReset(scale=scale),
        ]

    def get_observations(self, physics_model: ksim.PhysicsModel) -> list[ksim.Observation]:
        noise = 0.0 if self.config.domain_randomize else 0.01
        return [
            ksim.JointPositionObservation(noise=noise),
            ksim.JointVelocityObservation(noise=noise),
            ksim.ActuatorForceObservation(noise=noise),
            ksim.CenterOfMassInertiaObservation(noise=noise),
            ksim.CenterOfMassVelocityObservation(noise=noise),
            ksim.BaseLinearVelocityObservation(noise=noise),
            ksim.BaseAngularVelocityObservation(noise=noise),
            ksim.BaseLinearAccelerationObservation(noise=noise),
            ksim.BaseAngularAccelerationObservation(noise=noise),
            ksim.ActuatorAccelerationObservation(noise=noise),
        ]

    def get_commands(self, physics_model: ksim.PhysicsModel) -> list[ksim.Command]:
        return [
            # ksim.LinearVelocityStepCommand(
            #     x_range=(0.0, 3.0),
            #     y_range=(0.0, 0.0),
            #     x_fwd_prob=0.8,
            #     y_fwd_prob=0.5,
            #     x_zero_prob=0.2,
            #     y_zero_prob=0.8,
            # ),
            ksim.LinearVelocityCommand(
                x_range=(0.0, 2.5),
                y_range=(0.0, 0.0),
                x_zero_prob=0.1,
                y_zero_prob=1.0,
                switch_prob=self.config.ctrl_dt / 5,
            ),
            ksim.AngularVelocityStepCommand(
                scale=0.2,
                zero_prob=0.2,
            ),
        ]

    def get_rewards(self, physics_model: ksim.PhysicsModel) -> list[ksim.Reward]:
        rewards = [
            ksim.BaseHeightRangeReward(z_lower=0.8, z_upper=1.5, scale=0.5),
            ksim.LinearVelocityZPenalty(scale=-0.01),
            ksim.AngularVelocityXYPenalty(scale=-0.01),
        ]

        # Use this to toggle the "naive" mode, where the model just learns to
        # move forward as quickly as possible.
        if self.config.use_naive_reward:
            rewards += [
                NaiveVelocityReward(scale=0.1),
            ]
        else:
            rewards += [
                ksim.LinearVelocityTrackingPenalty(
                    command_name="linear_velocity_command",
                    scale=-0.1,
                ),
                ksim.AngularVelocityTrackingPenalty(
                    command_name="angular_velocity_step_command",
                    scale=-0.01,
                ),
            ]

        return rewards

    def get_terminations(self, physics_model: ksim.PhysicsModel) -> list[ksim.Termination]:
        return [
            ksim.BadZTermination(unhealthy_z_lower=0.6, unhealthy_z_upper=1.5),
            ksim.FastAccelerationTermination(),
        ]

    def get_model(self, key: PRNGKeyArray) -> DefaultHumanoidModel:
        return DefaultHumanoidModel(key)

    def get_initial_carry(self, rng: PRNGKeyArray) -> None:
        return None

    def _run_actor(
        self,
        model: DefaultHumanoidModel,
        observations: xax.FrozenDict[str, Array],
        commands: xax.FrozenDict[str, Array],
    ) -> distrax.Normal:
        dh_joint_pos_n = observations["joint_position_observation"]
        dh_joint_vel_n = observations["joint_velocity_observation"] / 50.0
        com_inertia_n = observations["center_of_mass_inertia_observation"]
        com_vel_n = observations["center_of_mass_velocity_observation"] / 50.0
        act_frc_obs_n = observations["actuator_force_observation"] / 100.0
        lin_vel_cmd_2 = commands["linear_velocity_command"]
        ang_vel_cmd_1 = commands["angular_velocity_step_command"]
        return model.actor(
            dh_joint_pos_n,
            dh_joint_vel_n,
            com_inertia_n,
            com_vel_n,
            act_frc_obs_n,
            lin_vel_cmd_2,
            ang_vel_cmd_1,
        )

    def _run_critic(
        self,
        model: DefaultHumanoidModel,
        observations: xax.FrozenDict[str, Array],
        commands: xax.FrozenDict[str, Array],
    ) -> Array:
        dh_joint_pos_n = observations["joint_position_observation"]  # 26
        dh_joint_vel_n = observations["joint_velocity_observation"]  # 27
        com_inertia_n = observations["center_of_mass_inertia_observation"]  # 160
        com_vel_n = observations["center_of_mass_velocity_observation"]  # 96
        act_frc_obs_n = observations["actuator_force_observation"] / 100.0  # 21
        lin_vel_obs_3 = observations["base_linear_velocity_observation"]  # 3
        ang_vel_obs_3 = observations["base_angular_velocity_observation"]  # 3
        lin_vel_cmd_2 = commands["linear_velocity_command"]  # 2
        ang_vel_cmd_1 = commands["angular_velocity_step_command"]  # 1
        return model.critic(
            dh_joint_pos_n,
            dh_joint_vel_n,
            com_inertia_n,
            com_vel_n,
            act_frc_obs_n,
            lin_vel_obs_3,
            ang_vel_obs_3,
            lin_vel_cmd_2,
            ang_vel_cmd_1,
        )

    def get_on_policy_log_probs(
        self,
        model: DefaultHumanoidModel,
        trajectories: ksim.Trajectory,
        rng: PRNGKeyArray,
    ) -> Array:
        if not isinstance(trajectories.aux_sample_outputs, AuxOutputs):
            raise ValueError("No aux outputs found in trajectories")
        return trajectories.aux_sample_outputs.log_probs

    def get_on_policy_values(
        self,
        model: DefaultHumanoidModel,
        trajectories: ksim.Trajectory,
        rng: PRNGKeyArray,
    ) -> Array:
        if not isinstance(trajectories.aux_sample_outputs, AuxOutputs):
            raise ValueError("No aux outputs found in trajectories")
        return trajectories.aux_sample_outputs.values

    def get_log_probs(
        self,
        model: DefaultHumanoidModel,
        trajectories: ksim.Trajectory,
        rng: PRNGKeyArray,
    ) -> tuple[Array, Array]:
        # Vectorize over both batch and time dimensions.
        par_fn = jax.vmap(self._run_actor, in_axes=(None, 0, 0))
        action_dist_btn = par_fn(model, trajectories.obs, trajectories.command)

        # Compute the log probabilities of the trajectory's actions according
        # to the current policy, along with the entropy of the distribution.
        action_btn = trajectories.action / model.actor.mean_scale
        log_probs_btn = action_dist_btn.log_prob(action_btn)
        entropy_btn = action_dist_btn.entropy()

        return log_probs_btn, entropy_btn

    def get_values(
        self,
        model: DefaultHumanoidModel,
        trajectories: ksim.Trajectory,
        rng: PRNGKeyArray,
    ) -> Array:
        # Vectorize over both batch and time dimensions.
        par_fn = jax.vmap(self._run_critic, in_axes=(None, 0, 0))
        values_bt1 = par_fn(model, trajectories.obs, trajectories.command)

        # Remove the last dimension.
        return values_bt1.squeeze(-1)

    def sample_action(
        self,
        model: DefaultHumanoidModel,
        carry: None,
        physics_model: ksim.PhysicsModel,
        observations: xax.FrozenDict[str, Array],
        commands: xax.FrozenDict[str, Array],
        rng: PRNGKeyArray,
    ) -> tuple[Array, None, AuxOutputs]:
        action_dist_n = self._run_actor(model, observations, commands)
        action_n = action_dist_n.sample(seed=rng)
        action_log_prob_n = action_dist_n.log_prob(action_n)

        critic_n = self._run_critic(model, observations, commands)
        value_n = critic_n.squeeze(-1)

        return action_n, None, AuxOutputs(log_probs=action_log_prob_n, values=value_n)


if __name__ == "__main__":
    # To run training, use the following command:
    #   python -m examples.default_humanoid.walking
    # To visualize the environment, use the following command:
    #   python -m examples.default_humanoid.walking run_environment=True
    # On MacOS or other devices with less memory, you can change the number
    # of environments and batch size to reduce memory usage. Here's an example
    # from the command line:
    #   python -m examples.default_humanoid.walking num_envs=8 num_batches=2
    HumanoidWalkingTask.launch(
        HumanoidWalkingTaskConfig(
            num_envs=2048,
            batch_size=256,
            num_passes=10,
            epochs_per_log_step=1,
            # Simulation parameters.
            dt=0.005,
            ctrl_dt=0.02,
            max_action_latency=0.0,
            min_action_latency=0.0,
            rollout_length_seconds=21.0,
            # PPO parameters
            gamma=0.97,
            lam=0.95,
            entropy_coef=0.001,
            learning_rate=3e-4,
            clip_param=0.3,
            max_grad_norm=1.0,
            use_mit_actuators=True,
            valid_every_n_steps=50,
<<<<<<< HEAD
=======
            domain_randomize=False,
>>>>>>> ca7f15f0
            use_naive_reward=True,
        ),
    )<|MERGE_RESOLUTION|>--- conflicted
+++ resolved
@@ -283,25 +283,6 @@
             return ksim.TorqueActuators()
 
     def get_randomization(self, physics_model: ksim.PhysicsModel) -> list[ksim.Randomization]:
-<<<<<<< HEAD
-        return [
-            # ksim.StaticFrictionRandomization(),
-            # ksim.ArmatureRandomization(),
-            # ksim.MassMultiplicationRandomization.from_body_name(physics_model, "torso"),
-            # ksim.JointDampingRandomization(),
-            # ksim.JointZeroPositionRandomization(),
-        ]
-
-    def get_events(self, physics_model: ksim.PhysicsModel) -> list[ksim.Event]:
-        return [
-            # ksim.PushEvent(
-            #     x_force=1.0,
-            #     y_force=1.0,
-            #     z_force=0.0,
-            #     interval_range=(1.0, 2.0),
-            # ),
-        ]
-=======
         if self.config.domain_randomize:
             return [
                 ksim.StaticFrictionRandomization(),
@@ -325,7 +306,6 @@
             ]
         else:
             return []
->>>>>>> ca7f15f0
 
     def get_resets(self, physics_model: ksim.PhysicsModel) -> list[ksim.Reset]:
         scale = 0.0 if self.config.domain_randomize else 0.01
@@ -561,10 +541,7 @@
             max_grad_norm=1.0,
             use_mit_actuators=True,
             valid_every_n_steps=50,
-<<<<<<< HEAD
-=======
             domain_randomize=False,
->>>>>>> ca7f15f0
             use_naive_reward=True,
         ),
     )