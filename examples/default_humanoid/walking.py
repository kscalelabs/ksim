"""Defines simple task for training a walking policy for K-Bot."""

from dataclasses import dataclass

import flax.linen as nn
import jax
import jax.numpy as jnp
import mujoco
import xax
from flax.core import FrozenDict
from jaxtyping import Array, PRNGKeyArray

from ksim.builders.commands import AngularVelocityCommand, LinearVelocityCommand
from ksim.builders.observation import (
    BaseAngularVelocityObservation,
    BaseLinearVelocityObservation,
    BaseOrientationObservation,
    JointPositionObservation,
    JointVelocityObservation,
)
from ksim.builders.rewards import HeightReward, TrackLinearVelocityXYReward
from ksim.builders.terminations import PitchTooGreatTermination, RollTooGreatTermination
from ksim.env.mjx.mjx_env import MjxEnv, MjxEnvConfig
from ksim.model.formulations import ActorCriticAgent, GaussianActionModel
from ksim.model.mlp import MLP
from ksim.task.ppo import PPOConfig, PPOTask

NUM_OUTPUTS = 17


class HumanoidActorModel(GaussianActionModel):
    mlp: MLP

    def __call__(self, obs: FrozenDict[str, Array], cmd: FrozenDict[str, Array]) -> Array:
        x_n = jnp.concatenate([obs_array for obs_array in obs.values()], axis=-1)
        cmd_n = jnp.concatenate([cmd_array for cmd_array in cmd.values()], axis=-1)
        x_n = jnp.concatenate([x_n, cmd_n], axis=-1)
        actions_n = self.mlp(x_n)
        return actions_n


class HumanoidCriticModel(nn.Module):
    mlp: MLP

    @nn.compact
    def __call__(self, obs: FrozenDict[str, Array], cmd: FrozenDict[str, Array]) -> jax.Array:
        x_n = jnp.concatenate([obs_array for obs_array in obs.values()], axis=-1)
        cmd_n = jnp.concatenate([cmd_array for cmd_array in cmd.values()], axis=-1)
        x_n = jnp.concatenate([x_n, cmd_n], axis=-1)
        value_estimate = self.mlp(x_n)

        return value_estimate


@dataclass
class HumanoidWalkingConfig(PPOConfig, MjxEnvConfig):
    # Robot model name to use.
    robot_model_name: str = xax.field(value="examples/default_humanoid/")

    # ML model parameters.
    actor_hidden_dims: int = xax.field(value=64)
    actor_num_layers: int = xax.field(value=4)
    critic_hidden_dims: int = xax.field(value=256)
    critic_num_layers: int = xax.field(value=5)

    # Termination conditions.
    max_pitch: float = xax.field(value=0.1)
    max_roll: float = xax.field(value=0.1)
    pretrained: str | None = xax.field(value=None)
    checkpoint_num: int | None = xax.field(value=None)


class HumanoidWalkingTask(PPOTask[HumanoidWalkingConfig]):
    def get_environment(self) -> MjxEnv:
        return MjxEnv(
            self.config,
            terminations=[
                RollTooGreatTermination(max_roll=1.04),
                PitchTooGreatTermination(max_pitch=1.04),
            ],
            resets=[
                # XYPositionResetBuilder(),
            ],
            rewards=[
                TrackLinearVelocityXYReward(scale=0.5),
                HeightReward(
                    scale=0.5,
                    height_target=1.4,
                ),
            ],
            observations=[
                BaseOrientationObservation(noise_type="gaussian", noise=0.01),
                BaseLinearVelocityObservation(noise_type="gaussian", noise=0.01),
                BaseAngularVelocityObservation(noise_type="gaussian", noise=0.01),
                JointPositionObservation(noise_type="gaussian", noise=0.01),
                JointVelocityObservation(noise_type="gaussian", noise=0.01),
                # TODO: default humanoid doesn't have sensors, add them later
            ],
            commands=[
                LinearVelocityCommand(
                    x_scale=0.0,
                    y_scale=0.0,
                    switch_prob=0.02,
                    zero_prob=0.3,
                ),
                AngularVelocityCommand(
                    scale=1.0,
                    switch_prob=0.02,
                    zero_prob=0.8,
                ),
            ],
        )

    def get_model(self, key: PRNGKeyArray) -> ActorCriticAgent:
        return ActorCriticAgent(
            actor_module=HumanoidActorModel(
                mlp=MLP(
                    num_hidden_layers=self.config.actor_num_layers,
                    hidden_features=self.config.actor_hidden_dims,
                    out_features=NUM_OUTPUTS,
                ),
                init_log_std=-0.7,
                num_outputs=NUM_OUTPUTS,
            ),
            critic_module=HumanoidCriticModel(
                mlp=MLP(
                    num_hidden_layers=self.config.critic_num_layers,
                    hidden_features=self.config.critic_hidden_dims,
                    out_features=1,
                ),
            ),
        )

    def get_init_actor_carry(self) -> jnp.ndarray | None:
        return None

    def get_init_critic_carry(self) -> None:
        return None


if __name__ == "__main__":
    # python -m examples.default_humanoid.walking
    HumanoidWalkingTask.launch(
        HumanoidWalkingConfig(
<<<<<<< HEAD
            num_learning_epochs=8,
            num_env_states_per_minibatch=8192,
            num_minibatches=32,
            num_envs=2048,
            dt=0.005,
            ctrl_dt=0.02,
=======
            num_envs=1024,
            num_steps_per_trajectory=300,
            minibatch_size=640,
            num_learning_epochs=1,
            save_every_n_seconds=60 * 4,
            only_save_most_recent=False,
            # ksim-legacy original setup was dt=0.003 and ctrl_dt=0.012 ~ 83.33 hz
            ctrl_dt=0.01,
            dt=0.001,
            solver_type=mujoco.mjtSolver.mjSOL_NEWTON.value,
            solver_iterations=6,
            solver_ls_iterations=6,
            actuator_type="scaled_torque",
>>>>>>> 4cd70155
        ),
    )<|MERGE_RESOLUTION|>--- conflicted
+++ resolved
@@ -142,27 +142,18 @@
     # python -m examples.default_humanoid.walking
     HumanoidWalkingTask.launch(
         HumanoidWalkingConfig(
-<<<<<<< HEAD
             num_learning_epochs=8,
             num_env_states_per_minibatch=8192,
             num_minibatches=32,
             num_envs=2048,
-            dt=0.005,
-            ctrl_dt=0.02,
-=======
-            num_envs=1024,
-            num_steps_per_trajectory=300,
-            minibatch_size=640,
-            num_learning_epochs=1,
+            dt=0.001,
+            ctrl_dt=0.01,
             save_every_n_seconds=60 * 4,
             only_save_most_recent=False,
             # ksim-legacy original setup was dt=0.003 and ctrl_dt=0.012 ~ 83.33 hz
-            ctrl_dt=0.01,
-            dt=0.001,
             solver_type=mujoco.mjtSolver.mjSOL_NEWTON.value,
             solver_iterations=6,
             solver_ls_iterations=6,
             actuator_type="scaled_torque",
->>>>>>> 4cd70155
         ),
     )