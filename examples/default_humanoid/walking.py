--- conflicted
+++ resolved
@@ -18,20 +18,9 @@
     JointPositionObservation,
     JointVelocityObservation,
 )
-<<<<<<< HEAD
-from ksim.builders.rewards import HeightReward, TrackLinearVelocityXYReward
-from ksim.builders.terminations import PitchTooGreatTermination, RollTooGreatTermination
-=======
 from ksim.builders.resets import XYPositionResetBuilder
-from ksim.builders.rewards import (
-    DHControlPenalty,
-    DHForwardReward,
-    DHHealthyReward,
-)
-from ksim.builders.terminations import (
-    UnhealthyTermination,
-)
->>>>>>> da0d72e6
+from ksim.builders.rewards import DHControlPenalty, DHForwardReward, DHHealthyReward
+from ksim.builders.terminations import UnhealthyTermination
 from ksim.env.mjx.mjx_env import MjxEnv, MjxEnvConfig
 from ksim.model.formulations import ActorCriticAgent, GaussianActionModel
 from ksim.model.mlp import MLP
@@ -178,12 +167,6 @@
             reward_scaling_alpha=0.0,
             obs_norm_alpha=0.0,
             # ksim-legacy original setup was dt=0.003 and ctrl_dt=0.012 ~ 83.33 hz
-<<<<<<< HEAD
-=======
-            ctrl_dt=0.01,
-            dt=0.001,
-            solver_type=mujoco.mjtSolver.mjSOL_CG.value,
->>>>>>> da0d72e6
             solver_iterations=6,
             solver_ls_iterations=6,
             actuator_type="scaled_torque",
