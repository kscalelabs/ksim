"""Defines simple task for training a walking policy for K-Bot."""

from dataclasses import dataclass
from pathlib import Path
<<<<<<< HEAD
from typing import Callable, Collection, TypeAlias, TypeVar
=======
>>>>>>> d549ae55

import distrax
import equinox as eqx
import jax
import jax.numpy as jnp
import mujoco
import xax
from flax.core import FrozenDict
from jaxtyping import Array, PRNGKeyArray
from kscale.web.gen.api import JointMetadataOutput
from mujoco import mjx

from ksim.actuators import Actuators, MITPositionActuators, TorqueActuators
from ksim.commands import Command, LinearVelocityCommand
from ksim.env.data import PhysicsModel
<<<<<<< HEAD
from ksim.env.mjx_engine import MjxEngine
from ksim.model import ActorCriticAgent, DeployableModel, KSimModule, ModelCarry
=======
>>>>>>> d549ae55
from ksim.observation import ActuatorForceObservation, Observation
from ksim.randomization import Randomization, WeightRandomization
from ksim.resets import RandomJointPositionReset, RandomJointVelocityReset, Reset
from ksim.rewards import DHForwardReward, HeightReward, Reward
from ksim.task.ppo import PPOConfig, PPOTask
from ksim.terminations import Termination, UnhealthyTermination
from ksim.utils.named_access import get_joint_metadata

NUM_INPUTS = 29
NUM_OUTPUTS = 21

Observation: TypeAlias = FrozenDict[str, Array]
Command: TypeAlias = FrozenDict[str, Array]

<<<<<<< HEAD

class DefaultHumanoidActor(eqx.Module, DeployableModel):
=======
class DefaultHumanoidActor(eqx.Module):
>>>>>>> d549ae55
    """Actor for the walking task."""

    mlp: eqx.nn.MLP
    min_std: float = eqx.static_field()
    max_std: float = eqx.static_field()
    var_scale: float = eqx.static_field()

    def __init__(
        self,
        key: PRNGKeyArray,
        *,
        min_std: float,
        max_std: float,
        var_scale: float,
    ) -> None:
        self.mlp = eqx.nn.MLP(
            in_size=NUM_INPUTS,
            out_size=NUM_OUTPUTS * 2,
            width_size=64,
            depth=5,
            key=key,
            activation=jax.nn.relu,
        )
        self.min_std = min_std
        self.max_std = max_std
        self.var_scale = var_scale
    
    def make_export_model(self) -> tuple[Callable, int]:
        """Makes a callable inference function that directly takes a flattened input vector and returns an action.

        Returns:
            A tuple containing the inference function and the size of the input vector.
        """
        input_size = self.mlp.in_size

        if input_size == "scalar":
            input_size = 1

        distribution = xax.nn.distributions.TanhGaussianDistribution(action_dim=NUM_OUTPUTS)

        def model_fn(input: Array) -> Array:
            prediction = self.mlp(input)

            mean = prediction[..., :NUM_OUTPUTS]
            std = prediction[..., NUM_OUTPUTS:]

            # Leaving room to make this stochastic
            parameterization = jnp.concatenate([mean, std], axis=-1)
            deterministic_action = distribution.mode(parameterization)

            return deterministic_action

        return model_fn, input_size

    def __call__(
        self,
        act_frc_obs_n: Array,
        lin_vel_cmd_n: Array,
    ) -> distrax.Distribution:
        x_n = jnp.concatenate([act_frc_obs_n, lin_vel_cmd_n], axis=-1)  # (NUM_INPUTS)

        # Split the output into mean and standard deviation.
        prediction_n = self.mlp(x_n)
        mean_n = prediction_n[..., :NUM_OUTPUTS]
        std_n = prediction_n[..., NUM_OUTPUTS:]

<<<<<<< HEAD
    def batched_forward_across_time(
        self, obs: FrozenDict[str, Array], command: FrozenDict[str, Array]
    ) -> Array:
        """Forward pass across the episode (time, ...). No env dimension.
=======
        # Softplus and clip to ensure positive standard deviations.
        std_n = (jax.nn.softplus(std_n) + self.min_std) * self.var_scale
        std_n = jnp.clip(std_n, self.min_std, self.max_std)
>>>>>>> d549ae55

        # return distrax.Transformed(distrax.Normal(mean_n, std_n), distrax.Tanh())
        return distrax.Normal(mean_n, std_n)


class DefaultHumanoidCritic(eqx.Module):
    """Critic for the walking task."""

    mlp: eqx.nn.MLP

    def __init__(self, key: PRNGKeyArray) -> None:
        self.mlp = eqx.nn.MLP(
            in_size=NUM_INPUTS,
            out_size=1,  # Always output a single critic value.
            width_size=64,
            depth=5,
            key=key,
            activation=jax.nn.relu,
        )

    def __call__(
        self,
        act_frc_obs_n: Array,
        lin_vel_cmd_n: Array,
    ) -> Array:
        x_n = jnp.concatenate([act_frc_obs_n, lin_vel_cmd_n], axis=-1)  # (NUM_INPUTS)
        return self.mlp(x_n)


<<<<<<< HEAD
    def batched_forward_across_time(
        self, obs: FrozenDict[str, Array], command: FrozenDict[str, Array]
    ) -> Array:
        """Forward pass across the episode (time, ...). No env dimension.
=======
class DefaultHumanoidModel(eqx.Module):
    actor: DefaultHumanoidActor
    critic: DefaultHumanoidCritic
>>>>>>> d549ae55

    def __init__(self, key: PRNGKeyArray) -> None:
        self.actor = DefaultHumanoidActor(
            key,
            min_std=0.01,
            max_std=1.0,
            var_scale=1.0,
        )
        self.critic = DefaultHumanoidCritic(key)


@dataclass
class HumanoidWalkingTaskConfig(PPOConfig):
    """Config for the humanoid walking task."""

    use_mit_actuators: bool = xax.field(
        value=False,
        help="Whether to use the MIT actuator model, where the actions are position commands",
    )
    render_track_body_id: int | None = xax.field(
        value=0,
        help="The body id to track with the render camera.",
    )
    kp: float = xax.field(
        value=1.0,
        help="The Kp for the actuators",
    )
    kd: float = xax.field(
        value=0.1,
        help="The Kd for the actuators",
    )
    armature: float = xax.field(
        value=1e-2,
        help="A value representing the effective inertia of the actuator armature",
    )
    friction: float = xax.field(
        value=1e-6,
        help="The dynamic friction loss for the actuator",
    )


class HumanoidWalkingTask(PPOTask[HumanoidWalkingTaskConfig]):
    def get_mujoco_model(self) -> tuple[mujoco.MjModel, dict[str, JointMetadataOutput]]:
        mjcf_path = (Path(__file__).parent / "scene.mjcf").resolve().as_posix()
        mj_model = mujoco.MjModel.from_xml_path(mjcf_path)

        mj_model.opt.timestep = jnp.array(self.config.dt)
        mj_model.opt.iterations = 6
        mj_model.opt.ls_iterations = 6
        mj_model.opt.disableflags = mjx.DisableBit.EULERDAMP
        mj_model.opt.solver = mjx.SolverType.CG

<<<<<<< HEAD
        return mj_model, metadata

    def get_engine(
        self, physics_model: PhysicsModel, metadata: dict[str, JointMetadataOutput]
    ) -> MjxEngine:
        return MjxEngine(
            default_physics_model=physics_model,
            resetters=[
                RandomizeJointPositions(scale=0.01),
                RandomizeJointVelocities(scale=0.01),
            ],
            # actuators=MITPositionActuators(physics_model, metadata), # TODO:bring it back
            actuators=TorqueActuators(),
            # TODO: add randomizers
            dt=self.config.dt,
            ctrl_dt=self.config.ctrl_dt,
            min_action_latency_step=0,
            max_action_latency_step=0,
        )

    def get_model(self, key: PRNGKeyArray) -> ActorCriticAgent:
        return ActorCriticAgent(
            critic_model=DefaultHumanoidCritic(key),
            actor_model=DefaultHumanoidActor(key, min_std=0.01, max_std=1.0, var_scale=1.0),
            action_distribution=xax.nn.distributions.TanhGaussianDistribution(
                action_dim=NUM_OUTPUTS
            ),
=======
        return mj_model

    def get_mujoco_model_metadata(self, mj_model: mujoco.MjModel) -> dict[str, JointMetadataOutput]:
        return get_joint_metadata(
            mj_model,
            kp=self.config.kp,
            kd=self.config.kd,
            armature=self.config.armature,
            friction=self.config.friction,
>>>>>>> d549ae55
        )

    def get_actuators(self, physics_model: PhysicsModel, metadata: dict[str, JointMetadataOutput]) -> Actuators:
        if self.config.use_mit_actuators:
            return MITPositionActuators(physics_model, metadata)
        else:
            return TorqueActuators()

    def get_randomization(self, physics_model: PhysicsModel) -> list[Randomization]:
        return [
            WeightRandomization(scale=0.01),
        ]

    def get_resets(self, physics_model: PhysicsModel) -> list[Reset]:
        return [
            RandomJointPositionReset(scale=0.01),
            RandomJointVelocityReset(scale=0.01),
        ]

    def get_observations(self, physics_model: PhysicsModel) -> list[Observation]:
        return [
            ActuatorForceObservation(),
        ]

    def get_commands(self, physics_model: PhysicsModel) -> list[Command]:
        return [
            LinearVelocityCommand(x_scale=0.0, y_scale=0.0, switch_prob=0.02, zero_prob=0.3),
        ]

    def get_rewards(self, physics_model: PhysicsModel) -> list[Reward]:
        return [
            HeightReward(scale=1.0, height_target=0.7),
            DHForwardReward(scale=0.2),
        ]

    def get_terminations(self, physics_model: PhysicsModel) -> list[Termination]:
        return [
            UnhealthyTermination(unhealthy_z_lower=0.8, unhealthy_z_upper=2.0),
        ]

    def get_model(self, key: PRNGKeyArray) -> DefaultHumanoidModel:
        return DefaultHumanoidModel(key)

    def get_initial_carry(self) -> None:
        return None

    def sample_action(
        self,
        model: DefaultHumanoidModel,
        carry: None,
        physics_model: PhysicsModel,
        observations: FrozenDict[str, Array],
        commands: FrozenDict[str, Array],
        rng: PRNGKeyArray,
    ) -> tuple[Array, None]:
        act_frc_obs_n = observations["actuator_force_observation"]
        lin_vel_cmd_n = commands["linear_velocity_command"]
        action_dist_n = model.actor(act_frc_obs_n, lin_vel_cmd_n)
        action_n = action_dist_n.sample(seed=rng)
        return action_n, None


if __name__ == "__main__":
    # python -m examples.default_humanoid.walking
    HumanoidWalkingTask.launch(
        HumanoidWalkingTaskConfig(
<<<<<<< HEAD
            compile_unroll=False,
            num_learning_epochs=8,
            num_env_states_per_minibatch=2,
            num_minibatches=3,
            num_envs=1,
=======
            num_envs=8,
>>>>>>> d549ae55
            dt=0.005,
            ctrl_dt=0.02,
            learning_rate=1e-5,
            save_every_n_steps=25,
            only_save_most_recent=False,
            reward_scaling_alpha=0.0,
            obs_norm_alpha=0.0,
            scale_rewards=False,
            gamma=0.97,
            lam=0.95,
            normalize_advantage=True,
            normalize_advantage_in_minibatch=True,
            entropy_coef=0.001,
            clip_param=0.3,
            use_clipped_value_loss=False,
            max_grad_norm=1.0,
            max_action_latency=0.0,
            min_action_latency=0.0,
            rollout_length_seconds=20.0,
            eval_rollout_length_seconds=5.0,
        ),
    )<|MERGE_RESOLUTION|>--- conflicted
+++ resolved
@@ -2,10 +2,7 @@
 
 from dataclasses import dataclass
 from pathlib import Path
-<<<<<<< HEAD
-from typing import Callable, Collection, TypeAlias, TypeVar
-=======
->>>>>>> d549ae55
+from typing import Callable, TypeAlias
 
 import distrax
 import equinox as eqx
@@ -21,11 +18,6 @@
 from ksim.actuators import Actuators, MITPositionActuators, TorqueActuators
 from ksim.commands import Command, LinearVelocityCommand
 from ksim.env.data import PhysicsModel
-<<<<<<< HEAD
-from ksim.env.mjx_engine import MjxEngine
-from ksim.model import ActorCriticAgent, DeployableModel, KSimModule, ModelCarry
-=======
->>>>>>> d549ae55
 from ksim.observation import ActuatorForceObservation, Observation
 from ksim.randomization import Randomization, WeightRandomization
 from ksim.resets import RandomJointPositionReset, RandomJointVelocityReset, Reset
@@ -40,12 +32,7 @@
 Observation: TypeAlias = FrozenDict[str, Array]
 Command: TypeAlias = FrozenDict[str, Array]
 
-<<<<<<< HEAD
-
-class DefaultHumanoidActor(eqx.Module, DeployableModel):
-=======
 class DefaultHumanoidActor(eqx.Module):
->>>>>>> d549ae55
     """Actor for the walking task."""
 
     mlp: eqx.nn.MLP
@@ -112,16 +99,9 @@
         mean_n = prediction_n[..., :NUM_OUTPUTS]
         std_n = prediction_n[..., NUM_OUTPUTS:]
 
-<<<<<<< HEAD
-    def batched_forward_across_time(
-        self, obs: FrozenDict[str, Array], command: FrozenDict[str, Array]
-    ) -> Array:
-        """Forward pass across the episode (time, ...). No env dimension.
-=======
         # Softplus and clip to ensure positive standard deviations.
         std_n = (jax.nn.softplus(std_n) + self.min_std) * self.var_scale
         std_n = jnp.clip(std_n, self.min_std, self.max_std)
->>>>>>> d549ae55
 
         # return distrax.Transformed(distrax.Normal(mean_n, std_n), distrax.Tanh())
         return distrax.Normal(mean_n, std_n)
@@ -151,16 +131,9 @@
         return self.mlp(x_n)
 
 
-<<<<<<< HEAD
-    def batched_forward_across_time(
-        self, obs: FrozenDict[str, Array], command: FrozenDict[str, Array]
-    ) -> Array:
-        """Forward pass across the episode (time, ...). No env dimension.
-=======
 class DefaultHumanoidModel(eqx.Module):
     actor: DefaultHumanoidActor
     critic: DefaultHumanoidCritic
->>>>>>> d549ae55
 
     def __init__(self, key: PRNGKeyArray) -> None:
         self.actor = DefaultHumanoidActor(
@@ -213,35 +186,6 @@
         mj_model.opt.disableflags = mjx.DisableBit.EULERDAMP
         mj_model.opt.solver = mjx.SolverType.CG
 
-<<<<<<< HEAD
-        return mj_model, metadata
-
-    def get_engine(
-        self, physics_model: PhysicsModel, metadata: dict[str, JointMetadataOutput]
-    ) -> MjxEngine:
-        return MjxEngine(
-            default_physics_model=physics_model,
-            resetters=[
-                RandomizeJointPositions(scale=0.01),
-                RandomizeJointVelocities(scale=0.01),
-            ],
-            # actuators=MITPositionActuators(physics_model, metadata), # TODO:bring it back
-            actuators=TorqueActuators(),
-            # TODO: add randomizers
-            dt=self.config.dt,
-            ctrl_dt=self.config.ctrl_dt,
-            min_action_latency_step=0,
-            max_action_latency_step=0,
-        )
-
-    def get_model(self, key: PRNGKeyArray) -> ActorCriticAgent:
-        return ActorCriticAgent(
-            critic_model=DefaultHumanoidCritic(key),
-            actor_model=DefaultHumanoidActor(key, min_std=0.01, max_std=1.0, var_scale=1.0),
-            action_distribution=xax.nn.distributions.TanhGaussianDistribution(
-                action_dim=NUM_OUTPUTS
-            ),
-=======
         return mj_model
 
     def get_mujoco_model_metadata(self, mj_model: mujoco.MjModel) -> dict[str, JointMetadataOutput]:
@@ -251,7 +195,6 @@
             kd=self.config.kd,
             armature=self.config.armature,
             friction=self.config.friction,
->>>>>>> d549ae55
         )
 
     def get_actuators(self, physics_model: PhysicsModel, metadata: dict[str, JointMetadataOutput]) -> Actuators:
@@ -318,15 +261,7 @@
     # python -m examples.default_humanoid.walking
     HumanoidWalkingTask.launch(
         HumanoidWalkingTaskConfig(
-<<<<<<< HEAD
-            compile_unroll=False,
-            num_learning_epochs=8,
-            num_env_states_per_minibatch=2,
-            num_minibatches=3,
-            num_envs=1,
-=======
             num_envs=8,
->>>>>>> d549ae55
             dt=0.005,
             ctrl_dt=0.02,
             learning_rate=1e-5,
