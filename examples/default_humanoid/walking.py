--- conflicted
+++ resolved
@@ -175,13 +175,6 @@
         value=False,
         help="Whether to use the MIT actuator model, where the actions are position commands",
     )
-<<<<<<< HEAD
-    render_track_body_id: int | None = xax.field(
-        value=None,
-        help="The body id to track with the render camera.",
-    )
-=======
->>>>>>> 71204812
     kp: float = xax.field(
         value=1.0,
         help="The Kp for the actuators",
