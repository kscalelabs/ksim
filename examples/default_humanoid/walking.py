--- conflicted
+++ resolved
@@ -327,13 +327,8 @@
     def get_commands(self, physics_model: ksim.PhysicsModel) -> list[ksim.Command]:
         return [
             ksim.LinearVelocityCommand(
-<<<<<<< HEAD
-                x_range=(0.0, 2.0),
-                y_range=(0.0, 0.0),
-=======
                 x_range=(0.0, 3.0),
                 y_range=(-0.5, 0.5),
->>>>>>> d8df8c7d
                 switch_prob=self.config.ctrl_dt / 5,  # Switch every 5 seconds, on average
                 zero_prob=0.0,
             ),
@@ -511,13 +506,9 @@
         HumanoidWalkingTaskConfig(
             num_envs=2048,
             num_batches=64,
-<<<<<<< HEAD
             num_passes=10,
-=======
-            num_passes=8,
             epochs_per_log_step=1,
             log_single_traj_every_n_steps=10,
->>>>>>> d8df8c7d
             # Simulation parameters.
             dt=0.005,
             ctrl_dt=0.02,
