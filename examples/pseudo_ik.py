# mypy: disable-error-code="override"
"""Pseudo-Inverse Kinematics task for the default humanoid."""

from dataclasses import dataclass
from pathlib import Path
from typing import Generic, TypeVar

import distrax
import jax.numpy as jnp
import mujoco
import xax
from jaxtyping import Array, PRNGKeyArray
from kscale.web.gen.api import JointMetadataOutput
from mujoco import mjx

import ksim
from ksim.utils.mujoco import remove_joints_except

from .walking_rnn import (
    DefaultHumanoidRNNActor,
    DefaultHumanoidRNNCritic,
    DefaultHumanoidRNNModel,
    HumanoidWalkingRNNTask,
    HumanoidWalkingRNNTaskConfig,
)

NUM_JOINTS = 3

NUM_INPUTS = 2 + NUM_JOINTS + NUM_JOINTS + NUM_JOINTS + 3 + 3


@dataclass
class HumanoidPseudoIKTaskConfig(HumanoidWalkingRNNTaskConfig):
    pass


Config = TypeVar("Config", bound=HumanoidPseudoIKTaskConfig)


class HumanoidPseudoIKTask(HumanoidWalkingRNNTask[Config], Generic[Config]):
    def get_mujoco_model(self) -> tuple[mujoco.MjModel, dict[str, JointMetadataOutput]]:
        mjcf_path = (Path(__file__).parent / "data" / "scene.mjcf").resolve().as_posix()
        mj_model_joint_removed = remove_joints_except(mjcf_path, ["shoulder1_right", "shoulder2_right", "elbow_right"])
        mj_model = mujoco.MjModel.from_xml_string(mj_model_joint_removed)

        mj_model.opt.timestep = jnp.array(self.config.dt)
        mj_model.opt.iterations = 6
        mj_model.opt.ls_iterations = 6
        mj_model.opt.disableflags = mjx.DisableBit.EULERDAMP
        mj_model.opt.solver = mjx.SolverType.CG

        return mj_model

    def get_model(self, key: PRNGKeyArray) -> DefaultHumanoidRNNModel:
        return DefaultHumanoidRNNModel(
            key,
            num_inputs=NUM_INPUTS,
            num_joints=NUM_JOINTS,
            min_std=0.0001,
            max_std=1.0,
            hidden_size=self.config.hidden_size,
            depth=self.config.depth,
        )

    def run_actor(
        self,
        model: DefaultHumanoidRNNActor,
        observations: xax.FrozenDict[str, Array],
        commands: xax.FrozenDict[str, Array],
        carry: Array,
    ) -> tuple[distrax.Distribution, Array]:
        timestep_1 = observations["timestep_observation"]
        dh_joint_pos_j = observations["joint_position_observation"]
        dh_joint_vel_j = observations["joint_velocity_observation"]
        act_frc_obs_n = observations["actuator_force_observation"]
        xyz_upper_target_3 = commands["cartesian_body_target_command_upper_arm_right"]
        xyz_lower_target_3 = commands["cartesian_body_target_command_lower_arm_right"]

        obs_n = jnp.concatenate(
            [
                jnp.cos(timestep_1),  # 1
                jnp.sin(timestep_1),  # 1
                dh_joint_pos_j,  # NUM_JOINTS
                dh_joint_vel_j / 10.0,  # NUM_JOINTS
                act_frc_obs_n / 100.0,  # NUM_JOINTS
                xyz_upper_target_3,  # 3
                xyz_lower_target_3,  # 3
            ],
            axis=-1,
        )

        return model.forward(obs_n, carry)

<<<<<<< HEAD
    def get_actuators(
        self,
        physics_model: ksim.PhysicsModel,
        metadata: dict[str, JointMetadataOutput] | None = None,
    ) -> ksim.Actuators:
        assert metadata is not None, "Metadata is required"
        return ksim.MITPositionActuators(
            physics_model=physics_model,
            joint_name_to_metadata=metadata,
            freejoint_first=False,
        )

    def get_randomization(self, physics_model: ksim.PhysicsModel) -> list[ksim.PhysicsRandomizer]:
        return []

    def get_events(self, physics_model: ksim.PhysicsModel) -> list[ksim.Event]:
        return []

    def get_resets(self, physics_model: ksim.PhysicsModel) -> list[ksim.Reset]:
        return []

=======
>>>>>>> e9e1f92d
    def run_critic(
        self,
        model: DefaultHumanoidRNNCritic,
        observations: xax.FrozenDict[str, Array],
        commands: xax.FrozenDict[str, Array],
        carry: Array,
    ) -> tuple[Array, Array]:
        timestep_1 = observations["timestep_observation"]
        dh_joint_pos_j = observations["joint_position_observation"]
        dh_joint_vel_j = observations["joint_velocity_observation"]
        act_frc_obs_n = observations["actuator_force_observation"]
        xyz_upper_target_3 = commands["cartesian_body_target_command_upper_arm_right"]
        xyz_lower_target_3 = commands["cartesian_body_target_command_lower_arm_right"]

        obs_n = jnp.concatenate(
            [
                jnp.cos(timestep_1),  # 1
                jnp.sin(timestep_1),  # 1
                dh_joint_pos_j,  # NUM_JOINTS
                dh_joint_vel_j / 10.0,  # NUM_JOINTS
                act_frc_obs_n / 100.0,  # NUM_JOINTS
                xyz_upper_target_3,  # 3
                xyz_lower_target_3,  # 3
            ],
            axis=-1,
        )

        return model.forward(obs_n, carry)

    def get_actuators(
        self,
        physics_model: ksim.PhysicsModel,
        metadata: dict[str, JointMetadataOutput] | None = None,
    ) -> ksim.Actuators:
        assert metadata is not None, "Metadata is required"
        return ksim.MITPositionActuators(
            physics_model=physics_model,
            joint_name_to_metadata=metadata,
            freejoint_first=False,
        )

    def get_randomization(self, physics_model: ksim.PhysicsModel) -> list[ksim.Randomization]:
        return []

    def get_events(self, physics_model: ksim.PhysicsModel) -> list[ksim.Event]:
        return []

    def get_resets(self, physics_model: ksim.PhysicsModel) -> list[ksim.Reset]:
        return []

    def get_observations(self, physics_model: ksim.PhysicsModel) -> list[ksim.Observation]:
        return [
            ksim.JointPositionObservation(freejoint_first=False),
            ksim.JointVelocityObservation(freejoint_first=False),
            ksim.ActuatorForceObservation(),
            ksim.TimestepObservation(),
        ]

    def get_commands(self, physics_model: ksim.PhysicsModel) -> list[ksim.Command]:
        return [
            ksim.CartesianBodyTargetCommand.create(
                model=physics_model,
                # pivot_name="upper_arm_right",
                pivot_point=(0.0, 0.0, 0.0),
                base_name="pelvis",
                sample_sphere_radius=0.5,
                positive_x=True,
                positive_y=False,
                positive_z=False,
                switch_prob=self.config.ctrl_dt * 2,  # Will last 1/2 seconds in expectation
                vis_radius=0.05,
                vis_color=(1.0, 0.0, 0.0, 0.8),
            ),
            ksim.CartesianBodyTargetCommand.create(
                model=physics_model,
                # pivot_name="lower_arm_right",
                pivot_point=(0.0, 0.0, 0.0),
                base_name="pelvis",
                sample_sphere_radius=0.5,
                positive_x=True,
                positive_y=False,
                positive_z=False,
                switch_prob=self.config.ctrl_dt * 2,  # Will last 1/2 seconds in expectation
                vis_radius=0.05,
                vis_color=(0.0, 0.0, 1.0, 0.8),
            ),
        ]

    def get_rewards(self, physics_model: ksim.PhysicsModel) -> list[ksim.Reward]:
        return [
            ksim.PositionTrackingReward.create(
                model=physics_model,
                tracked_body_name="hand_right",
                base_body_name="pelvis",
                scale=1.0,
                command_name="cartesian_body_target_command_upper_arm_right",
            ),
            ksim.PositionTrackingReward.create(
                model=physics_model,
                tracked_body_name="upper_arm_right",
                base_body_name="pelvis",
                scale=0.1,
                command_name="cartesian_body_target_command_lower_arm_right",
            ),
        ]

    def get_terminations(self, physics_model: ksim.PhysicsModel) -> list[ksim.Termination]:
        return [
            ksim.FastAccelerationTermination(),
            # TODO: add for collisions
        ]

    def get_curriculum(self, physics_model: ksim.PhysicsModel) -> ksim.Curriculum:
        return ksim.ConstantCurriculum(level=1.0)

    def sample_action(
        self,
        model: DefaultHumanoidRNNModel,
        carry: tuple[Array, Array],
        physics_model: ksim.PhysicsModel,
        physics_state: ksim.PhysicsState,
        observations: xax.FrozenDict[str, Array],
        commands: xax.FrozenDict[str, Array],
        rng: PRNGKeyArray,
    ) -> ksim.Action:
        actor_carry_in, critic_carry_in = carry

        # Runs the actor model to get the action distribution.
        action_dist_j, actor_carry = self.run_actor(
            model=model.actor,
            observations=observations,
            commands=commands,
            carry=actor_carry_in,
        )

        action_j = action_dist_j.sample(seed=rng)

        return ksim.Action(
            action=action_j,
            carry=(actor_carry, critic_carry_in),
            aux_outputs=None,
        )


if __name__ == "__main__":
    # To run training, use the following command:
    #   python -m examples.pseudo_ik
    # To visualize the environment, use the following command:
    #   python -m examples.pseudo_ik run_environment=True
    # On MacOS or other devices with less memory, you can change the number
    # of environments and batch size to reduce memory usage. Here's an example
    # from the command line:
    #   python -m examples.pseudo_ik num_envs=8 rollouts_per_batch=4
    HumanoidPseudoIKTask.launch(
        HumanoidPseudoIKTaskConfig(
            # Training parameters.
            num_envs=2048,
            rollouts_per_batch=256,
            num_passes=10,
            epochs_per_log_step=1,
            # Logging parameters.
            # log_full_trajectory_every_n_seconds=60,
            # Simulation parameters.
            dt=0.005,
            ctrl_dt=0.02,
            max_action_latency=0.0,
            min_action_latency=0.0,
            rollout_length_seconds=4.0,
            # If you experience segfaults, try disabling the markers.
            # render_markers=True,
        ),
    )<|MERGE_RESOLUTION|>--- conflicted
+++ resolved
@@ -91,30 +91,6 @@
 
         return model.forward(obs_n, carry)
 
-<<<<<<< HEAD
-    def get_actuators(
-        self,
-        physics_model: ksim.PhysicsModel,
-        metadata: dict[str, JointMetadataOutput] | None = None,
-    ) -> ksim.Actuators:
-        assert metadata is not None, "Metadata is required"
-        return ksim.MITPositionActuators(
-            physics_model=physics_model,
-            joint_name_to_metadata=metadata,
-            freejoint_first=False,
-        )
-
-    def get_randomization(self, physics_model: ksim.PhysicsModel) -> list[ksim.PhysicsRandomizer]:
-        return []
-
-    def get_events(self, physics_model: ksim.PhysicsModel) -> list[ksim.Event]:
-        return []
-
-    def get_resets(self, physics_model: ksim.PhysicsModel) -> list[ksim.Reset]:
-        return []
-
-=======
->>>>>>> e9e1f92d
     def run_critic(
         self,
         model: DefaultHumanoidRNNCritic,
@@ -156,7 +132,7 @@
             freejoint_first=False,
         )
 
-    def get_randomization(self, physics_model: ksim.PhysicsModel) -> list[ksim.Randomization]:
+    def get_randomization(self, physics_model: ksim.PhysicsModel) -> list[ksim.PhysicsRandomizer]:
         return []
 
     def get_events(self, physics_model: ksim.PhysicsModel) -> list[ksim.Event]:
