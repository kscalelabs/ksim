# mypy: disable-error-code="override"
"""Example walking task using Adversarial Motion Priors."""

import logging
import math
from dataclasses import dataclass
from pathlib import Path
from typing import Collection, Generic, Self, TypeVar

import attrs
import distrax
import equinox as eqx
import jax
import jax.numpy as jnp
import mujoco
import numpy as np
import optax
import xax
from jaxtyping import Array, PRNGKeyArray

import ksim

logger = logging.getLogger(__name__)


NUM_JOINTS = 21

NUM_INPUTS = 2 + 2 + NUM_JOINTS + NUM_JOINTS + 160 + 96 + 3 + NUM_JOINTS + 3 + 4 + 3 + 3


class DefaultHumanoidRNNActor(eqx.Module):
    """RNN-based actor for the walking task."""

    input_proj: eqx.nn.Linear
    rnns: tuple[eqx.nn.GRUCell, ...]
    output_proj: eqx.nn.Linear
    num_inputs: int = eqx.field(static=True)
    num_outputs: int = eqx.field(static=True)
    num_mixtures: int = eqx.field(static=True)
    min_std: float = eqx.field(static=True)
    max_std: float = eqx.field(static=True)
    var_scale: float = eqx.field(static=True)

    def __init__(
        self,
        key: PRNGKeyArray,
        *,
        num_inputs: int,
        num_outputs: int,
        num_mixtures: int,
        min_std: float,
        max_std: float,
        var_scale: float,
        hidden_size: int,
        depth: int,
    ) -> None:
        # Project input to hidden size
        key, input_proj_key = jax.random.split(key)
        self.input_proj = eqx.nn.Linear(
            in_features=num_inputs,
            out_features=hidden_size,
            key=input_proj_key,
        )

        # Create RNN layer
        key, rnn_key = jax.random.split(key)
        self.rnns = tuple(
            [
                eqx.nn.GRUCell(
                    input_size=hidden_size,
                    hidden_size=hidden_size,
                    key=rnn_key,
                )
                for _ in range(depth)
            ]
        )

        # Project to output
        self.output_proj = eqx.nn.Linear(
            in_features=hidden_size,
            out_features=num_outputs * 3 * num_mixtures,
            key=key,
        )

        self.num_inputs = num_inputs
        self.num_outputs = num_outputs
        self.num_mixtures = num_mixtures
        self.min_std = min_std
        self.max_std = max_std
        self.var_scale = var_scale

    def forward(self, obs_n: Array, carry: Array) -> tuple[distrax.Distribution, Array]:
        x_n = self.input_proj(obs_n)
        out_carries = []
        for i, rnn in enumerate(self.rnns):
            x_n = rnn(x_n, carry[i])
            out_carries.append(x_n)
        prediction_n = self.output_proj(x_n)

        # Converts the output to a distribution.
        slice_len = self.num_outputs * self.num_mixtures
        mean_nm = prediction_n[:slice_len].reshape(NUM_JOINTS, self.num_mixtures)
        std_nm = prediction_n[slice_len : slice_len * 2].reshape(NUM_JOINTS, self.num_mixtures)
        logits_nm = prediction_n[slice_len * 2 :].reshape(NUM_JOINTS, self.num_mixtures)

        # Softplus and clip to ensure positive standard deviations.
        std_nm = jnp.clip((jax.nn.softplus(std_nm) + self.min_std) * self.var_scale, max=self.max_std)
        dist_n = ksim.MixtureOfGaussians(means_nm=mean_nm, stds_nm=std_nm, logits_nm=logits_nm)
        return dist_n, jnp.stack(out_carries, axis=0)


class DefaultHumanoidRNNCritic(eqx.Module):
    """RNN-based critic for the walking task."""

    input_proj: eqx.nn.Linear
    rnns: tuple[eqx.nn.GRUCell, ...]
    output_proj: eqx.nn.Linear

    def __init__(
        self,
        key: PRNGKeyArray,
        *,
        num_inputs: int,
        hidden_size: int,
        depth: int,
    ) -> None:
        num_outputs = 1

        # Project input to hidden size
        key, input_proj_key = jax.random.split(key)
        self.input_proj = eqx.nn.Linear(
            in_features=num_inputs,
            out_features=hidden_size,
            key=input_proj_key,
        )

        # Create RNN layer
        key, rnn_key = jax.random.split(key)
        self.rnns = tuple(
            [
                eqx.nn.GRUCell(
                    input_size=hidden_size,
                    hidden_size=hidden_size,
                    key=rnn_key,
                )
                for _ in range(depth)
            ]
        )

        # Project to output
        self.output_proj = eqx.nn.Linear(
            in_features=hidden_size,
            out_features=num_outputs,
            key=key,
        )

    def forward(self, obs_n: Array, carry: Array) -> tuple[Array, Array]:
        x_n = self.input_proj(obs_n)
        out_carries = []
        for i, rnn in enumerate(self.rnns):
            x_n = rnn(x_n, carry[i])
            out_carries.append(x_n)
        out_n = self.output_proj(x_n)

        return out_n, jnp.stack(out_carries, axis=0)


class DefaultHumanoidRNNModel(eqx.Module):
    actor: DefaultHumanoidRNNActor
    critic: DefaultHumanoidRNNCritic

    def __init__(
        self,
        key: PRNGKeyArray,
        *,
        min_std: float,
        max_std: float,
        num_inputs: int,
        num_joints: int,
        num_mixtures: int,
        hidden_size: int,
        depth: int,
    ) -> None:
        self.actor = DefaultHumanoidRNNActor(
            key,
            num_inputs=num_inputs,
            num_outputs=num_joints,
            num_mixtures=num_mixtures,
            min_std=min_std,
            max_std=max_std,
            var_scale=0.5,
            hidden_size=hidden_size,
            depth=depth,
        )
        self.critic = DefaultHumanoidRNNCritic(
            key,
            num_inputs=num_inputs,
            hidden_size=hidden_size,
            depth=depth,
        )


# class DefaultHumanoidDiscriminator(eqx.Module):
#     """Discriminator for the walking task, returns logit."""

#     layers: list[Callable[[Array], Array]]

#     def __init__(
#         self,
#         key: PRNGKeyArray,
#         *,
#         num_inputs: int,
#         hidden_size: int,
#         depth: int,
#         num_frames: int,
#     ) -> None:
#         num_outputs = 1

#         layers: list[Callable[[Array], Array]] = []
#         for _ in range(depth):
#             key, subkey = jax.random.split(key)
#             layers += [
#                 eqx.nn.Conv1d(
#                     in_channels=num_inputs,
#                     out_channels=hidden_size,
#                     kernel_size=num_frames,
#                     # We left-pad the input so that the discriminator output
#                     # at time T can be reasonably interpretted as the logit
#                     # for the motion from time T - N to T. In other words, we
#                     # this means that all the reward for time T will be based
#                     # on the motion from the previous N frames.
#                     padding=[(num_frames - 1, 0)],
#                     key=subkey,
#                 ),
#                 jax.nn.relu,
#             ]
#             num_inputs = hidden_size

#         layers += [
#             eqx.nn.Linear(
#                 in_features=num_inputs,
#                 out_features=num_outputs,
#                 key=key,
#             )
#         ]

#         self.layers = layers

#     def forward(self, x: Array) -> Array:
#         x_nt = x.transpose(1, 0)
#         for layer in self.layers:
#             x_nt = layer(x_nt)
#         return x_nt.squeeze(0)


class DefaultHumanoidDiscriminator(eqx.Module):
    """MLP that scores concatenated features from multiple frames.

    Input : concat ( features(t_n-num_frames+1), ..., features(t_n) )
    Output : 1 logit
    """

    mlp: eqx.nn.MLP
    num_inputs: int = eqx.static_field()

    def __init__(
        self,
        key: PRNGKeyArray,
        *,
        num_inputs: int,
        hidden_size: int,
        depth: int,
    ) -> None:
        self.mlp = eqx.nn.MLP(
            in_size=num_inputs,
            out_size=1,
            width_size=hidden_size,
            depth=depth,
            activation=jax.nn.relu,
            key=key,
        )
        self.num_inputs = num_inputs

    def forward(self, x: Array) -> Array:
        """Compute discriminator probabilities."""
        return self.mlp(x)


@attrs.define(frozen=True, kw_only=True)
class RandomMotionFrameReset(ksim.Reset):
    """Reset that initialises the robot state from a random clip / frame of the reference motion."""

    # Store reference motion positions/velocities as immutable (nested) tuples for better JIT friendliness.
    positions: tuple[tuple[float, ...], ...]
    velocities: tuple[tuple[float, ...], ...]
    reset_pos: bool = attrs.field(default=False)

    def __call__(self, data: ksim.PhysicsData, curriculum_level: Array, rng: PRNGKeyArray) -> ksim.PhysicsData:
        # Convert the stored tuples to JAX arrays for computation.
        positions_arr = jnp.asarray(self.positions)
        velocities_arr = jnp.asarray(self.velocities)

        # Figures out how many frames we have.
        num_frames = positions_arr.shape[0]

        key_frame, rng = jax.random.split(rng)
        frame_idx = jax.random.randint(key_frame, (), 0, num_frames)

        # Extract the qpos and qvel for the selected frame.
        qpos_ref = positions_arr[frame_idx]
        qvel_ref = velocities_arr[frame_idx]

        # Replace qpos and qvel in physics data.
        new_qvel = qvel_ref
        if self.reset_pos:
            new_qpos = qpos_ref
        else:
            new_qpos = jnp.concatenate([data.qpos[:7], qpos_ref[7:]])

        data = ksim.update_data_field(data, "qpos", new_qpos)
        data = ksim.update_data_field(data, "qvel", new_qvel)
        return data

    @classmethod
    def create(
        cls,
        positions: Array,  # (T, Nq)
        velocities: Array,  # (T, Nq)
        reset_pos: bool = False,
    ) -> Self:
        """Factory converting Arrays to nested tuples to avoid repeated hashing inside JIT."""
        # Convert to Python nested tuples so they are static/immutable.
        pos_tuple = tuple(tuple(map(float, frame)) for frame in np.asarray(positions).tolist())
        vel_tuple = tuple(tuple(map(float, frame)) for frame in np.asarray(velocities).tolist())
        return cls(positions=pos_tuple, velocities=vel_tuple, reset_pos=reset_pos)


@attrs.define(kw_only=True)
class LinearVelocityCommandMarker(ksim.Marker):
    """Visualises the planar (x,y) linear velocity command."""

    command_name: str = attrs.field()
    size: float = attrs.field(default=0.03)
    arrow_scale: float = attrs.field(default=0.3)
    height: float = attrs.field(default=0.5)
    base_length: float = attrs.field(default=0.15)

    def update(self, trajectory: ksim.Trajectory) -> None:
        cmd = trajectory.command[self.command_name]
        vx, vy = float(cmd[0]), float(cmd[1])
        speed = (vx * vx + vy * vy) ** 0.5

        self.pos = (0.0, 0.0, self.height)

        # Always show an arrow with base_length plus scaling by speed
        self.geom = mujoco.mjtGeom.mjGEOM_ARROW
        arrow_length = self.base_length + self.arrow_scale * speed
        self.scale = (self.size, self.size, arrow_length)

        # If command is near-zero, show grey arrow pointing +X.
        if speed < 1e-4:
            self.orientation = self.quat_from_direction((1.0, 0.0, 0.0))
            self.rgba = (0.8, 0.8, 0.8, 0.8)
        else:
            self.orientation = self.quat_from_direction((vx, vy, 0.0))
            self.rgba = (0.2, 0.8, 0.2, 0.8)

    @classmethod
    def get(
        cls,
        command_name: str,
        *,
        arrow_scale: float = 0.3,
        height: float = 0.5,
        base_length: float = 0.15,
    ) -> Self:
        return cls(
            command_name=command_name,
            target_type="root",
            geom=mujoco.mjtGeom.mjGEOM_ARROW,
            scale=(0.03, 0.03, base_length),
            arrow_scale=arrow_scale,
            height=height,
            base_length=base_length,
            track_rotation=True,
        )


@attrs.define(frozen=True)
class LinearVelocityCommand(ksim.Command):
    """Command to move the robot in a straight line.

    By convention, X is forward and Y is left. The switching probability is the
    probability of resampling the command at each step. The zero probability is
    the probability of the command being zero - this can be used to turn off
    any command.
    """

    x_range: tuple[float, float] = attrs.field()
    y_range: tuple[float, float] = attrs.field()
    x_zero_prob: float = attrs.field(default=0.0)
    y_zero_prob: float = attrs.field(default=0.0)
    switch_prob: float = attrs.field(default=0.0)
    vis_height: float = attrs.field(default=1.0)
    vis_scale: float = attrs.field(default=0.05)

    def initial_command(self, physics_data: ksim.PhysicsData, curriculum_level: Array, rng: PRNGKeyArray) -> Array:
        rng_x, rng_y, rng_zero_x, rng_zero_y = jax.random.split(rng, 4)
        (xmin, xmax), (ymin, ymax) = self.x_range, self.y_range
        x = jax.random.uniform(rng_x, (1,), minval=xmin, maxval=xmax)
        y = jax.random.uniform(rng_y, (1,), minval=ymin, maxval=ymax)
        x_zero_mask = jax.random.bernoulli(rng_zero_x, self.x_zero_prob)
        y_zero_mask = jax.random.bernoulli(rng_zero_y, self.y_zero_prob)
        return jnp.concatenate(
            [
                jnp.where(x_zero_mask, 0.0, x),
                jnp.where(y_zero_mask, 0.0, y),
            ]
        )

    def __call__(
        self, prev_command: Array, physics_data: ksim.PhysicsData, curriculum_level: Array, rng: PRNGKeyArray
    ) -> Array:
        rng_a, rng_b = jax.random.split(rng)
        switch_mask = jax.random.bernoulli(rng_a, self.switch_prob)
        new_commands = self.initial_command(physics_data, curriculum_level, rng_b)
        return jnp.where(switch_mask, new_commands, prev_command)

    def get_markers(self) -> Collection[ksim.vis.Marker]:
        return [
            LinearVelocityCommandMarker.get(
                command_name=self.command_name,
                height=0.5,
            )
        ]


@dataclass
class HumanoidWalkingAMPTaskConfig(ksim.AMPConfig):
    # Policy parameters.
    num_mixtures: int = xax.field(
        value=5,
        help="The number of mixtures for the actor.",
    )
    hidden_size: int = xax.field(
        value=512,
        help="The hidden size for the MLPs.",
    )
    depth: int = xax.field(
        value=2,
        help="The depth for the MLPs.",
    )

    # Disciminator parameters.
    discriminator_hidden_size: int = xax.field(
        value=512,
        help="The hidden size for the discriminator.",
    )
    discriminator_depth: int = xax.field(  # This affects the perceptive field i think
        value=3,
        help="The depth for the discriminator.",
    )
    num_frames: int = xax.field(
        value=2,
        help="The number of frames to use for the discriminator.",
    )

    # Optimizer parameters.
    learning_rate: float = xax.field(
        value=1e-3,
        help="Learning rate for PPO.",
    )
    adam_weight_decay: float = xax.field(
        value=0.0,
        help="Weight decay for the Adam optimizer.",
    )
    max_discriminator_grad_norm: float = xax.field(
        value=2.0,
        help="Maximum gradient norm for clipping.",
    )
    discriminator_learning_rate: float = xax.field(
        value=1e-4,
        help="Learning rate for the discriminator.",
    )

    # Curriculum parameters.
    num_curriculum_levels: int = xax.field(
        value=10,
        help="The number of curriculum levels to use.",
    )
    increase_threshold: float = xax.field(
        value=3.0,
        help="Increase the curriculum level when the mean trajectory length is above this threshold.",
    )
    decrease_threshold: float = xax.field(
        value=1.0,
        help="Decrease the curriculum level when the mean trajectory length is below this threshold.",
    )
    min_level_steps: int = xax.field(
        value=50,
        help="The minimum number of steps to wait before changing the curriculum level.",
    )

    # Rendering parameters.
    render_track_body_id: int | None = xax.field(
        value=0,
        help="The body id to track with the render camera.",
    )


Config = TypeVar("Config", bound=HumanoidWalkingAMPTaskConfig)


class HumanoidWalkingAMPTask(ksim.AMPTask[Config], Generic[Config]):
    """Adversarial Motion Prior task."""

    def __init__(self, config: Config) -> None:
        super().__init__(config)

        mj_model = self.get_mujoco_model()

        self.hand_left_id = ksim.get_body_data_idx_from_name(mj_model, "hand_left")
        self.hand_right_id = ksim.get_body_data_idx_from_name(mj_model, "hand_right")

        self.foot_left_id = ksim.get_body_data_idx_from_name(mj_model, "foot_left")
        self.foot_right_id = ksim.get_body_data_idx_from_name(mj_model, "foot_right")

    def get_mujoco_model(self) -> mujoco.MjModel:
        mjcf_path = (Path(__file__).parent / "data" / "scene.mjcf").resolve().as_posix()
        return mujoco.MjModel.from_xml_path(mjcf_path)

    def get_mujoco_model_metadata(self, mj_model: mujoco.MjModel) -> ksim.Metadata:
        return ksim.Metadata.from_model(
            mj_model,
            kp=1.0,
            kd=0.1,
            armature=1e-2,
            friction=1e-6,
        )

    def get_actuators(
        self,
        physics_model: ksim.PhysicsModel,
        metadata: ksim.Metadata | None = None,
    ) -> ksim.Actuators:
        assert metadata is not None, "Metadata is required"
        return ksim.PositionActuators(
            physics_model=physics_model,
            metadata=metadata,
        )

    def get_physics_randomizers(self, physics_model: ksim.PhysicsModel) -> list[ksim.PhysicsRandomizer]:
        return [
            ksim.StaticFrictionRandomizer(),
            ksim.ArmatureRandomizer(),
            ksim.MassMultiplicationRandomizer.from_body_name(physics_model, "torso"),
            ksim.JointDampingRandomizer(),
            ksim.JointZeroPositionRandomizer(),
        ]

    def get_events(self, physics_model: ksim.PhysicsModel) -> list[ksim.Event]:
        return [
<<<<<<< HEAD
            # ksim.PushEvent(
            #     x_linvel=1.0,
            #     y_linvel=1.0,
            #     z_linvel=0.0,
            #     x_angvel=0.1,
            #     y_angvel=0.1,
            #     z_angvel=0.3,
            #     interval_range=(0.25, 0.75),
            # ),
=======
            ksim.LinearPushEvent(
                linvel=1.0,
                interval_range=(0.25, 0.75),
            ),
>>>>>>> d46a1bdd
        ]

    def get_resets(self, physics_model: ksim.PhysicsModel) -> list[ksim.Reset]:
        ref_motion = self.get_real_motions(self.get_mujoco_model())
        ref_qpos = ref_motion["qpos"].squeeze(0)
        ref_qvel = ref_motion["qvel"].squeeze(0)
        return [
            RandomMotionFrameReset.create(ref_qpos, ref_qvel, reset_pos=True),
        ]

    def get_observations(self, physics_model: ksim.PhysicsModel) -> list[ksim.Observation]:
        return [
            ksim.JointPositionObservation(),
            ksim.JointVelocityObservation(),
            ksim.ActuatorForceObservation(),
            ksim.CenterOfMassInertiaObservation(),
            ksim.CenterOfMassVelocityObservation(),
            ksim.BasePositionObservation(),
            ksim.BaseOrientationObservation(),
            ksim.BaseLinearVelocityObservation(),
            ksim.BaseAngularVelocityObservation(),
            ksim.BaseLinearAccelerationObservation(),
            ksim.BaseAngularAccelerationObservation(),
            ksim.ProjectedGravityObservation.create(
                physics_model=physics_model,
                framequat_name="orientation",
            ),
            ksim.ActuatorAccelerationObservation(),
            ksim.SensorObservation.create(physics_model=physics_model, sensor_name="imu_acc"),
            ksim.SensorObservation.create(physics_model=physics_model, sensor_name="imu_gyro"),
            ksim.SensorObservation.create(physics_model=physics_model, sensor_name="local_linvel"),
            ksim.SensorObservation.create(physics_model=physics_model, sensor_name="upvector"),
            ksim.SensorObservation.create(physics_model=physics_model, sensor_name="forwardvector"),
            ksim.SensorObservation.create(physics_model=physics_model, sensor_name="global_linvel"),
            ksim.SensorObservation.create(physics_model=physics_model, sensor_name="global_angvel"),
            ksim.SensorObservation.create(physics_model=physics_model, sensor_name="position"),
            ksim.SensorObservation.create(physics_model=physics_model, sensor_name="orientation"),
            ksim.SensorObservation.create(physics_model=physics_model, sensor_name="right_foot_global_linvel"),
            ksim.SensorObservation.create(physics_model=physics_model, sensor_name="left_foot_global_linvel"),
            ksim.SensorObservation.create(physics_model=physics_model, sensor_name="left_foot_upvector"),
            ksim.SensorObservation.create(physics_model=physics_model, sensor_name="right_foot_upvector"),
            ksim.SensorObservation.create(physics_model=physics_model, sensor_name="left_foot_pos"),
            ksim.SensorObservation.create(physics_model=physics_model, sensor_name="right_foot_pos"),
            ksim.FeetContactObservation.create(
                physics_model=physics_model,
                foot_left_geom_names=["foot_left"],
                foot_right_geom_names=["foot_right"],
                floor_geom_names=["floor"],
            ),
            ksim.FeetPositionObservation.create(
                physics_model=physics_model,
                foot_left_body_name="foot_left",
                foot_right_body_name="foot_right",
            ),
            ksim.FeetOrientationObservation.create_from_feet(
                physics_model=physics_model,
                foot_left_body_name="foot_left",
                foot_right_body_name="foot_right",
            ),
            ksim.TimestepObservation(),
        ]

    def get_commands(self, physics_model: ksim.PhysicsModel) -> list[ksim.Command]:
        return [
            LinearVelocityCommand(
                x_range=(0.0, 0.5),
                y_range=(0.0, 0.0),
            )
        ]

    def get_rewards(self, physics_model: ksim.PhysicsModel) -> list[ksim.Reward]:
        return [
            ksim.AMPReward(scale=5.0),
            ksim.StayAliveReward(scale=1000.0, balance=1000.0),
            ksim.XYAngularVelocityPenalty(scale=-0.01),
            ksim.UprightReward(scale=2.0),
            # ksim.NaiveForwardReward(clip_max=1.0, scale=1.0),
            ksim.LinearVelocityTrackingReward(
                linvel_obs_name="base_linear_velocity_observation",
                scale=10.0,
            ),
        ]

    def get_terminations(self, physics_model: ksim.PhysicsModel) -> list[ksim.Termination]:
        return [
            ksim.BadZTermination(unhealthy_z_lower=0.9, unhealthy_z_upper=1.6),
            ksim.NotUprightTermination(max_radians=math.radians(80)),
            ksim.HighVelocityTermination(),
            ksim.FarFromOriginTermination(max_dist=10.0),
        ]

    def get_curriculum(self, physics_model: ksim.PhysicsModel) -> ksim.Curriculum:
        return ksim.EpisodeLengthCurriculum(
            num_levels=self.config.num_curriculum_levels,
            increase_threshold=self.config.increase_threshold,
            decrease_threshold=self.config.decrease_threshold,
            min_level_steps=self.config.min_level_steps,
        )

    def get_initial_model_carry(self, model: DefaultHumanoidRNNModel, rng: PRNGKeyArray) -> tuple[Array, Array]:
        return (
            jnp.zeros(shape=(self.config.depth, self.config.hidden_size)),
            jnp.zeros(shape=(self.config.depth, self.config.hidden_size)),
        )

    def get_policy_model(self, key: PRNGKeyArray) -> DefaultHumanoidRNNModel:
        return DefaultHumanoidRNNModel(
            key,
            num_inputs=NUM_INPUTS,
            num_joints=NUM_JOINTS,
            num_mixtures=self.config.num_mixtures,
            min_std=0.01,
            max_std=1.0,
            hidden_size=self.config.hidden_size,
            depth=self.config.depth,
        )

    def get_discriminator_model(self, key: PRNGKeyArray) -> DefaultHumanoidDiscriminator:
        joint_inputs = NUM_JOINTS * 3  # sin, cos, velocity
        hand_inputs = 3 * 2  # xyz, left right
        feet_inputs = 3 * 2  # xyz, left right
        base_inputs = 6  # lin vel, ang vel
        features_per_frame = joint_inputs + hand_inputs + feet_inputs + base_inputs
        return DefaultHumanoidDiscriminator(
            key,
            num_inputs=features_per_frame * self.config.num_frames,
            hidden_size=self.config.discriminator_hidden_size,
            depth=self.config.discriminator_depth,
        )

    def get_policy_optimizer(self) -> optax.GradientTransformation:
        return (
            optax.adam(self.config.learning_rate)
            if self.config.adam_weight_decay == 0.0
            else optax.adamw(self.config.learning_rate, weight_decay=self.config.adam_weight_decay)
        )

    def get_discriminator_optimizer(self) -> optax.GradientTransformation:
        optimizer = optax.chain(
            optax.clip_by_global_norm(self.config.max_discriminator_grad_norm),
            optax.adam(self.config.discriminator_learning_rate),
        )
        return optimizer

    def call_discriminator(
        self,
        model: DefaultHumanoidDiscriminator,
        motion: xax.FrozenDict[str, Array],
        rng: PRNGKeyArray,
    ) -> Array:
        """Prepare input for the discriminator with multiple frames."""
        qpos = motion["qpos"]
        qvel = motion["qvel"]
        hand_pos = motion["hand_pos"]
        feet_pos = motion["feet_pos"]

        joints = qpos[..., 7:]

        # Similar to the 6d joint encoding but simplified because angles are 1D.
        # NOTE: I was experimenting with the relative encoding but idrt it helps at all
        # Delete this later
        sin_cos_joints = jnp.concatenate([joints, jnp.cos(joints)], axis=-1)

        features_t = jnp.concatenate([sin_cos_joints, qvel, hand_pos, feet_pos], axis=-1)

        num_frames = self.config.num_frames
        timesteps = features_t.shape[0]

        # Pad the beginning with the first frame repeated
        padded_features = jnp.concatenate([jnp.tile(features_t[:1], (num_frames - 1, 1)), features_t], axis=0)

        # Create sliding window of features
        multi_frame_features = []
        for t in range(timesteps):
            frame_features = padded_features[t : t + num_frames].flatten()
            multi_frame_features.append(frame_features)

        multi_frame_features = jnp.stack(multi_frame_features)  # (T, num_frames * features_per_frame)
        logits = jax.vmap(model.forward)(multi_frame_features)
        return logits.squeeze(-1)  # There is a shape check to match traj.done which is (T,)

    def get_real_motions(self, mj_model: mujoco.MjModel) -> xax.FrozenDict[str, Array]:
        """Loads a trajectory from a .npz file and converts it to the (batch, T, 20) tensor expected by AMP.

        Expected keys inside the .npz:
          • 'qpos'            –  (T, Nq)
          • optional 'frequency' –  sampling Hz (used for verification)
        """
        traj_path = Path(__file__).parent / "data" / "slow_fast_dh.npz"

        npz = np.load(traj_path, allow_pickle=True)

        qpos = jnp.array(npz["qpos"])[100:-70]

        if float(npz["frequency"]) != 1 / self.config.ctrl_dt:
            raise ValueError(f"Motion frequency {npz['frequency']} does not match ctrl_dt {self.config.ctrl_dt}")

        # Compute hand positions relative to the robot root for each frame.
        mj_data = mujoco.MjData(mj_model)
        t_frames = qpos.shape[0]
        hand_pos = np.zeros((t_frames, 6))  # left xyz, right xyz
        feet_pos = np.zeros((t_frames, 6))  # left xyz, right xyz

        for t_i in range(t_frames):
            mj_data.qpos = np.array(qpos[t_i])
            mujoco.mj_forward(mj_model, mj_data)

            # Root world position and rotation matrix (flattened 3x3 in mj_data.xmat)
            root_pos = mj_data.xpos[0]

            # World positions of hands
            left_hand_world = mj_data.xpos[self.hand_left_id]
            right_hand_world = mj_data.xpos[self.hand_right_id]

            # World positions of feet
            left_foot_world = mj_data.xpos[self.foot_left_id]
            right_foot_world = mj_data.xpos[self.foot_right_id]

            # Convert to root–relative coordinates
            left_hand_rel = left_hand_world - root_pos
            right_hand_rel = right_hand_world - root_pos

            left_feet_rel = left_foot_world - root_pos
            right_feet_rel = right_foot_world - root_pos

            hand_pos[t_i, 0:3] = left_hand_rel
            hand_pos[t_i, 3:6] = right_hand_rel

            feet_pos[t_i, 0:3] = left_feet_rel
            feet_pos[t_i, 3:6] = right_feet_rel

        hand_pos = jnp.array(hand_pos)
        feet_pos = jnp.array(feet_pos)

        joint_limits = ksim.get_position_limits(mj_model)
        joint_names = ksim.get_joint_names_in_order(mj_model)

        joint_mins = []
        joint_maxs = []
        for name in joint_names[1:]:  # skip freejoint
            if name not in joint_limits:
                raise KeyError(f"Joint '{name}' missing from joint limits dictionary")
            j_min, j_max = joint_limits[name]
            joint_mins.append(j_min)
            joint_maxs.append(j_max)

        joint_mins_arr = jnp.asarray(joint_mins)
        joint_maxs_arr = jnp.asarray(joint_maxs)

        # Separate freejoint (7) and articulated joints.
        qpos_root = qpos[..., :7]
        qpos_joints = qpos[..., 7:]

        # Bring each angle into range by shifting with multiples of 2π.
        two_pi = 2.0 * math.pi
        center_arr = (joint_mins_arr + joint_maxs_arr) / 2.0  # (J,)

        # Vectorised 2π-shifting about the joint-range centre.
        qpos_orig = qpos_joints  # keep a copy for statistics
        qpos_shifted = qpos_orig - jnp.round((qpos_orig - center_arr) / two_pi) * two_pi

        # Final clipping (handles ranges narrower than 2π or numerical drift).
        qpos_joints = jnp.clip(qpos_shifted, joint_mins_arr[None, :], joint_maxs_arr[None, :])

        # Re-assemble the full qpos.
        qpos = jnp.concatenate([qpos_root, qpos_joints], axis=-1)

        adjust_mask = jnp.any(jnp.abs(qpos_joints - qpos_orig) > 1e-6, axis=-1)
        num_adjusted = int(adjust_mask.sum())
        if num_adjusted:
            logger.info(
                "Reference motion sanitisation: adjusted %d/%d frames (%.1f%%) via wrap/clip.",
                num_adjusted,
                t_frames,
                100.0 * num_adjusted / t_frames,
            )

        # (batch, t, num_joints)

        # Get qvel
        joint_qvel = jnp.diff(qpos[:, 7:], prepend=qpos[:, 7:][:1], axis=0)

        base_qvel = jnp.diff(qpos[:, :3], prepend=qpos[:, :3][:1], axis=0)

        base_quat = qpos[..., 3:7]

        base_euler = xax.quat_to_euler(base_quat)
        base_ang_vel = jnp.diff(base_euler, prepend=base_euler[:1], axis=0)

        qvel = jnp.concatenate([base_qvel, base_ang_vel, joint_qvel], axis=-1)
        return xax.FrozenDict(
            {"qpos": qpos[None], "qvel": qvel[None], "hand_pos": hand_pos[None], "feet_pos": feet_pos[None]}
        )

    def trajectory_to_motion(self, trajectory: ksim.Trajectory) -> xax.FrozenDict[str, Array]:
        # Joint positions
        qpos = trajectory.qpos

        qvel = trajectory.qvel

        # Root world position and rotation matrix
        root_pos = trajectory.xpos[..., 0, :]

        # Hand world positions
        hand_left_world = trajectory.xpos[..., self.hand_left_id, :]
        hand_right_world = trajectory.xpos[..., self.hand_right_id, :]

        # Relative positions
        hand_left_rel = hand_left_world - root_pos
        hand_right_rel = hand_right_world - root_pos

        feet_left_world = trajectory.xpos[..., self.foot_left_id, :]
        feet_right_world = trajectory.xpos[..., self.foot_right_id, :]

        feet_left_rel = feet_left_world - root_pos
        feet_right_rel = feet_right_world - root_pos

        hand_pos = jnp.concatenate([hand_left_rel, hand_right_rel], axis=-1)
        feet_pos = jnp.concatenate([feet_left_rel, feet_right_rel], axis=-1)
        return xax.FrozenDict({"qpos": qpos, "qvel": qvel, "hand_pos": hand_pos, "feet_pos": feet_pos})

    def motion_to_qpos(self, motion: Array) -> Array:
        return motion["qpos"]

    def run_actor(
        self,
        model: DefaultHumanoidRNNActor,
        observations: xax.FrozenDict[str, Array],
        commands: xax.FrozenDict[str, Array],
        carry: Array,
    ) -> tuple[distrax.Distribution, Array]:
        timestep_1 = observations["timestep_observation"]
        dh_joint_pos_j = observations["joint_position_observation"]
        dh_joint_vel_j = observations["joint_velocity_observation"]
        com_inertia_n = observations["center_of_mass_inertia_observation"]
        com_vel_n = observations["center_of_mass_velocity_observation"]
        # imu_acc_3 = observations["sensor_observation_imu_acc"]
        # imu_gyro_3 = observations["sensor_observation_imu_gyro"]
        proj_grav_3 = observations["projected_gravity_observation"]
        act_frc_obs_n = observations["actuator_force_observation"]
        base_pos_3 = observations["base_position_observation"]
        base_quat_4 = observations["base_orientation_observation"]
        lin_vel_obs_3 = observations["base_linear_velocity_observation"]
        ang_vel_obs_3 = observations["base_angular_velocity_observation"]
        lin_vel_cmd_2 = commands["linear_velocity_command"]

        obs_n = jnp.concatenate(
            [
                lin_vel_cmd_2,  # 2
                jnp.cos(timestep_1),  # 1
                jnp.sin(timestep_1),  # 1
                dh_joint_pos_j,  # NUM_JOINTS
                dh_joint_vel_j / 10.0,  # NUM_JOINTS
                com_inertia_n,  # 160
                com_vel_n,  # 96
                proj_grav_3 / 8.0,  # 3
                act_frc_obs_n,  # NUM_JOINTS
                base_pos_3,  # 3
                base_quat_4,  # 4
                lin_vel_obs_3,  # 3
                ang_vel_obs_3 / 200.0,  # 3
            ],
            axis=-1,
        )

        return model.forward(obs_n, carry)

    def run_critic(
        self,
        model: DefaultHumanoidRNNCritic,
        observations: xax.FrozenDict[str, Array],
        commands: xax.FrozenDict[str, Array],
        carry: Array,
    ) -> tuple[Array, Array]:
        timestep_1 = observations["timestep_observation"]
        dh_joint_pos_j = observations["joint_position_observation"]
        dh_joint_vel_j = observations["joint_velocity_observation"]
        com_inertia_n = observations["center_of_mass_inertia_observation"]
        com_vel_n = observations["center_of_mass_velocity_observation"]
        # imu_acc_3 = observations["sensor_observation_imu_acc"]
        # imu_gyro_3 = observations["sensor_observation_imu_gyro"]
        proj_grav_3 = observations["projected_gravity_observation"]
        act_frc_obs_n = observations["actuator_force_observation"]
        base_pos_3 = observations["base_position_observation"]
        base_quat_4 = observations["base_orientation_observation"]
        lin_vel_obs_3 = observations["base_linear_velocity_observation"]
        ang_vel_obs_3 = observations["base_angular_velocity_observation"]
        lin_vel_cmd_2 = commands["linear_velocity_command"]

        obs_n = jnp.concatenate(
            [
                lin_vel_cmd_2,  # 2
                jnp.cos(timestep_1),  # 1
                jnp.sin(timestep_1),  # 1
                dh_joint_pos_j,  # NUM_JOINTS
                dh_joint_vel_j / 10.0,  # NUM_JOINTS
                com_inertia_n,  # 160
                com_vel_n,  # 96
                proj_grav_3,  # 3
                act_frc_obs_n / 100.0,  # NUM_JOINTS
                base_pos_3,  # 3
                base_quat_4,  # 4
                lin_vel_obs_3,  # 3
                ang_vel_obs_3,  # 3
            ],
            axis=-1,
        )

        return model.forward(obs_n, carry)

    def get_ppo_variables(
        self,
        model: DefaultHumanoidRNNModel,
        trajectory: ksim.Trajectory,
        model_carry: tuple[Array, Array],
        rng: PRNGKeyArray,
    ) -> tuple[ksim.PPOVariables, tuple[Array, Array]]:
        def scan_fn(
            actor_critic_carry: tuple[Array, Array], transition: ksim.Trajectory
        ) -> tuple[tuple[Array, Array], ksim.PPOVariables]:
            actor_carry, critic_carry = actor_critic_carry
            actor_dist, next_actor_carry = self.run_actor(
                model=model.actor,
                observations=transition.obs,
                commands=transition.command,
                carry=actor_carry,
            )
            log_probs = actor_dist.log_prob(transition.action)
            assert isinstance(log_probs, Array)
            value, next_critic_carry = self.run_critic(
                model=model.critic,
                observations=transition.obs,
                commands=transition.command,
                carry=critic_carry,
            )

            transition_ppo_variables = ksim.PPOVariables(
                log_probs=log_probs,
                values=value.squeeze(-1),
            )

            initial_carry = self.get_initial_model_carry(model, rng)
            next_carry = jax.tree.map(
                lambda x, y: jnp.where(transition.done, x, y),
                initial_carry,
                (next_actor_carry, next_critic_carry),
            )

            return next_carry, transition_ppo_variables

        next_model_carry, ppo_variables = xax.scan(scan_fn, model_carry, trajectory, jit_level=ksim.JitLevel.RL_CORE)

        return ppo_variables, next_model_carry

    def sample_action(
        self,
        model: DefaultHumanoidRNNModel,
        model_carry: tuple[Array, Array],
        physics_model: ksim.PhysicsModel,
        physics_state: ksim.PhysicsState,
        observations: xax.FrozenDict[str, Array],
        commands: xax.FrozenDict[str, Array],
        rng: PRNGKeyArray,
        argmax: bool,
    ) -> ksim.Action:
        actor_carry_in, critic_carry_in = model_carry

        # Runs the actor model to get the action distribution.
        action_dist_j, actor_carry = self.run_actor(
            model=model.actor,
            observations=observations,
            commands=commands,
            carry=actor_carry_in,
        )

        action_j = action_dist_j.mode() if argmax else action_dist_j.sample(seed=rng)

        return ksim.Action(action=action_j, carry=(actor_carry, critic_carry_in))


if __name__ == "__main__":
    # To run training, use the following command:
    #   python -m examples.walking_amp
    # To visualize the environment, use the following command:
    #   python -m examples.walking_amp run_mode=view
    # On MacOS or other devices with less memory, you can change the number
    # of environments and batch size to reduce memory usage. Here's an example
    # from the command line:
    #   python -m examples.walking_amp num_envs=8 num_batches=2
    HumanoidWalkingAMPTask.launch(
        HumanoidWalkingAMPTaskConfig(
            num_envs=2048,
            batch_size=256,
            num_passes=10,
            epochs_per_log_step=1,
            valid_every_n_steps=10,
            amp_grad_penalty_coef=1.0,
            # Simulation parameters.
            dt=0.005,
            ctrl_dt=0.02,
            iterations=3,
            ls_iterations=5,
            rollout_length_seconds=8.0,
            # PPO parameters
            # gamma=0.97,
            gamma=0.95,
            # lam=0.95,
            lam=0.98,
            entropy_coef=0.0001,
            learning_rate=3e-4,
            clip_param=0.3,
            global_grad_clip=1.0,
            render_markers=True,
        ),
    )<|MERGE_RESOLUTION|>--- conflicted
+++ resolved
@@ -560,22 +560,10 @@
 
     def get_events(self, physics_model: ksim.PhysicsModel) -> list[ksim.Event]:
         return [
-<<<<<<< HEAD
-            # ksim.PushEvent(
-            #     x_linvel=1.0,
-            #     y_linvel=1.0,
-            #     z_linvel=0.0,
-            #     x_angvel=0.1,
-            #     y_angvel=0.1,
-            #     z_angvel=0.3,
+            # ksim.LinearPushEvent(
+            #     linvel=1.0,
             #     interval_range=(0.25, 0.75),
             # ),
-=======
-            ksim.LinearPushEvent(
-                linvel=1.0,
-                interval_range=(0.25, 0.75),
-            ),
->>>>>>> d46a1bdd
         ]
 
     def get_resets(self, physics_model: ksim.PhysicsModel) -> list[ksim.Reset]:
