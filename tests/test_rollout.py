--- conflicted
+++ resolved
@@ -19,12 +19,8 @@
 from ksim.env.unroll import UnrollNaNDetector, unroll_trajectory
 from ksim.model import ActorCriticAgent, KSimModule, ModelCarry
 from ksim.observation import Observation
-<<<<<<< HEAD
-from ksim.randomization import Randomizer
-from ksim.resets import RandomizeJointPositions, RandomizeJointVelocities
-=======
+from ksim.randomization import Randomization
 from ksim.resets import RandomJointPositionReset, RandomJointVelocityReset
->>>>>>> d549ae55
 from ksim.rewards import Reward
 from ksim.terminations import Termination
 
@@ -64,9 +60,9 @@
         return jnp.zeros(1)
 
 
-class DummyRandomizer(Randomizer):
-    def __call__(self, model: PhysicsModel, data: PhysicsData, rng: Array) -> tuple[PhysicsModel, PhysicsData]:
-        return model, data
+class DummyRandomization(Randomization):
+    def __call__(self, model: PhysicsModel, rng: PRNGKeyArray) -> PhysicsModel:
+        return model
 
 
 def get_observation(
@@ -115,7 +111,7 @@
             RandomJointPositionReset(scale=0.01),
             RandomJointVelocityReset(scale=0.01),
         ],
-        randomizers=[DummyRandomizer()],
+        randomizers=[DummyRandomization()],
         actuators=TorqueActuators(),
         dt=0.005,
         ctrl_dt=0.02,
