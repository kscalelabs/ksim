--- conflicted
+++ resolved
@@ -5,18 +5,14 @@
 from typing import Collection, Generic, TypeVar
 
 import attrs
-
 import jax
 import jax.numpy as jnp
 import xax
 from jaxtyping import Array
-<<<<<<< HEAD
-from ksim.utils.jit import legit_jit
-=======
 from mujoco import mjx
 
->>>>>>> bd243159
 from ksim.utils.data import BuilderData
+from ksim.utils.jit import legit_jit
 
 
 @attrs.define(frozen=True, kw_only=True)
