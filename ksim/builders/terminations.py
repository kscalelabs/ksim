"""Defines the base termination class."""

import functools
from abc import ABC, abstractmethod
from typing import Collection, Generic, TypeVar

import attrs

import jax
import jax.numpy as jnp
import mujoco.mjx as mjx
import xax
from jaxtyping import Array
from ksim.utils.jit import legit_jit
from ksim.utils.data import BuilderData


@attrs.define(frozen=True, kw_only=True)
class Termination(ABC):
    """Base class for terminations."""

    @abstractmethod
    def __call__(self, state: mjx.Data) -> Array:
        """Checks if the environment has terminated. Shape of output should be (num_envs)."""

    def get_name(self) -> str:
        return xax.camelcase_to_snakecase(self.__class__.__name__)

    @functools.cached_property
    def termination_name(self) -> str:
        return self.get_name()


T = TypeVar("T", bound=Termination)


class TerminationBuilder(ABC, Generic[T]):
    @abstractmethod
    def __call__(self, data: BuilderData) -> T:
        """Builds a termination from a MuJoCo model."""


@attrs.define(frozen=True, kw_only=True)
class PitchTooGreatTermination(Termination):
    """Terminates the episode if the pitch is too great."""

    max_pitch: float

<<<<<<< HEAD
    @legit_jit()
=======
    @legit_jit(static_argnames=["self"])
>>>>>>> 03dfe0e0
    def __call__(self, state: mjx.Data) -> Array:
        quat = state.qpos[3:7]
        pitch = jnp.arctan2(
            2 * quat[1] * quat[2] - 2 * quat[0] * quat[3], 1 - 2 * quat[1] ** 2 - 2 * quat[2] ** 2
        )
        return jnp.abs(pitch) > self.max_pitch


@attrs.define(frozen=True, kw_only=True)
class RollTooGreatTermination(Termination):
    """Terminates the episode if the roll is too great."""

    max_roll: float

<<<<<<< HEAD
    @legit_jit()
=======
    @legit_jit(static_argnames=["self"])
>>>>>>> 03dfe0e0
    def __call__(self, state: mjx.Data) -> Array:
        quat = state.qpos[3:7]
        roll = jnp.arctan2(
            2 * quat[1] * quat[2] + 2 * quat[0] * quat[3], 1 - 2 * quat[2] ** 2 - 2 * quat[3] ** 2
        )
        return jnp.abs(roll) > self.max_roll


@attrs.define(frozen=True, kw_only=True)
class MinimumHeightTermination(Termination):
    """Terminates the episode if the robot is too low."""

    min_height: float

<<<<<<< HEAD
    @legit_jit()
=======
    @legit_jit(static_argnames=["self"])
>>>>>>> 03dfe0e0
    def __call__(self, state: mjx.Data) -> Array:
        return state.qpos[2] < self.min_height


@attrs.define(frozen=True, kw_only=True)
class IllegalContactTermination(Termination):
    """Terminates when illegal contact is detected between specified geoms."""

    illegal_geom_idxs: jax.Array
    contact_eps: float = -0.001

    def __call__(self, state: mjx.Data) -> Array:
        if state.ncon == 0:
            return jnp.array(False)

        illegal_geom1 = jnp.isin(state.contact.geom1, self.illegal_geom_idxs)
        illegal_geom2 = jnp.isin(state.contact.geom2, self.illegal_geom_idxs)
        illegal_contact = jnp.logical_or(illegal_geom1, illegal_geom2)
        significant_contact = jnp.where(
            illegal_contact, state.contact.dist < self.contact_eps, False
        ).any()

        return jnp.array(significant_contact)

    def __hash__(self):
        """Convert JAX arrays to tuples for hashing."""
        return hash((tuple(self.illegal_geom_idxs), self.contact_eps))


@attrs.define(frozen=True, kw_only=True)
class IllegalContactTerminationBuilder(TerminationBuilder[IllegalContactTermination]):
    body_names: Collection[str] = attrs.field()
    contact_eps: float = attrs.field(default=-1e-3)

    def __call__(self, data: BuilderData) -> IllegalContactTermination:
        illegal_geom_idxs = []
        for geom_idx, body_name in data.mujoco_mappings.geom_idx_to_body_name.items():
            if body_name in self.body_names:
                illegal_geom_idxs.append(geom_idx)

        illegal_geom_idxs = jnp.array(illegal_geom_idxs)

        return IllegalContactTermination(
            contact_eps=self.contact_eps,
            illegal_geom_idxs=illegal_geom_idxs,
        )<|MERGE_RESOLUTION|>--- conflicted
+++ resolved
@@ -46,11 +46,7 @@
 
     max_pitch: float
 
-<<<<<<< HEAD
-    @legit_jit()
-=======
     @legit_jit(static_argnames=["self"])
->>>>>>> 03dfe0e0
     def __call__(self, state: mjx.Data) -> Array:
         quat = state.qpos[3:7]
         pitch = jnp.arctan2(
@@ -65,11 +61,7 @@
 
     max_roll: float
 
-<<<<<<< HEAD
-    @legit_jit()
-=======
     @legit_jit(static_argnames=["self"])
->>>>>>> 03dfe0e0
     def __call__(self, state: mjx.Data) -> Array:
         quat = state.qpos[3:7]
         roll = jnp.arctan2(
@@ -84,11 +76,7 @@
 
     min_height: float
 
-<<<<<<< HEAD
-    @legit_jit()
-=======
     @legit_jit(static_argnames=["self"])
->>>>>>> 03dfe0e0
     def __call__(self, state: mjx.Data) -> Array:
         return state.qpos[2] < self.min_height
 
