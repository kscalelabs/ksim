"""Defines the base reset class."""

import functools
from abc import ABC, abstractmethod
from typing import Generic, TypeVar

import attrs
import jax
import jax.numpy as jnp
import xax
from jaxtyping import PRNGKeyArray
from mujoco import mjx

from ksim.utils.data import BuilderData


@attrs.define(frozen=True, kw_only=True)
class Reset(ABC):
    """Base class for resets."""

    @abstractmethod
    def __call__(self, data: mjx.Data, rng: PRNGKeyArray) -> mjx.Data:
        """Resets the environment."""

    def get_name(self) -> str:
        return xax.camelcase_to_snakecase(self.__class__.__name__)

    @functools.cached_property
    def reset_name(self) -> str:
        return self.get_name()


T = TypeVar("T", bound=Reset)


class ResetBuilder(ABC, Generic[T]):
    @abstractmethod
    def __call__(self, data: BuilderData) -> T:
        """Builds a reset from a MuJoCo model."""


@attrs.define(frozen=True, kw_only=True)
class XYPositionReset(Reset):
    """Resets the position of the robot to a random point within a bounding box."""

    bounds: tuple[float, float, float, float]
    padding_prct: float = attrs.field(default=0.1)
    hfield_data: jnp.ndarray

    def __call__(self, data: mjx.Data, rng: PRNGKeyArray) -> mjx.Data:
        # TODO: figure out why this is not jit-able.
        x, y, ztop, _ = self.bounds
        prct = 1.0 - self.padding_prct
        x, y = x * prct, y * prct

        # Generate random position within bounds
        rng_split, keyx, keyy = jax.random.split(rng, 3)
        dx = jax.random.uniform(keyx, (1,), minval=-x, maxval=x)
        dy = jax.random.uniform(keyy, (1,), minval=-y, maxval=y)

        qpos_j = data.qpos
        qpos_j = qpos_j.at[0:1].set(dx)
        qpos_j = qpos_j.at[1:2].set(dy)

        # Only modify Z position if we have non-empty height field data
        # Check both the shape and if any elements are non-zero
        has_hfield_data = (self.hfield_data.size > 0) & (jnp.any(self.hfield_data != 0))

        def update_z_position(_: None) -> jax.Array:
            # Convert dx, dy to indices for the hfield_data
            nx, ny = self.hfield_data.shape
            x_bound, y_bound = self.bounds[0], self.bounds[1]

            # Map from [-x_bound, x_bound] to [0, nx-1] and [-y_bound, y_bound] to [0, ny-1]
            x_idx = jnp.clip(
                ((dx.squeeze() + x_bound) / (2 * x_bound) * (nx - 1)).astype(jnp.int32), 0, nx - 1
            )
            y_idx = jnp.clip(
                ((dy.squeeze() + y_bound) / (2 * y_bound) * (ny - 1)).astype(jnp.int32), 0, ny - 1
            )

            # Get the height at the sampled position
            z = self.hfield_data[x_idx, y_idx]
            return qpos_j.at[2:3].set(z + ztop)

        def keep_original_z(_: None) -> jax.Array:
            return qpos_j

        # Conditionally update the z position
        qpos_j = jax.lax.cond(has_hfield_data, update_z_position, keep_original_z, None)

        data = data.replace(qpos=qpos_j)
        return data

    def __hash__(self) -> int:
        """Convert JAX arrays to bytes for hashing."""
        array_bytes = self.hfield_data.tobytes()
        return hash((self.bounds, self.padding_prct, self.hfield_data.shape, array_bytes))


@attrs.define(frozen=True, kw_only=True)
class XYPositionResetBuilder(ResetBuilder[XYPositionReset]):
    """Builds a XYPositionReset from a MuJoCo model."""

    padding_prct: float = attrs.field(default=0.1)

    def __call__(self, data: BuilderData) -> XYPositionReset:
        x, y, ztop, zbottom = data.model.hfield_size.flatten().tolist()
        # Convert to integers properly to avoid deprecation warning
        nx = (
            int(data.model.hfield_nrow.item())
            if hasattr(data.model.hfield_nrow, "item")
            else int(data.model.hfield_nrow)
        )
        ny = (
            int(data.model.hfield_ncol.item())
            if hasattr(data.model.hfield_ncol, "item")
            else int(data.model.hfield_ncol)
        )
        hfield_data = data.model.hfield_data.reshape(nx, ny)
        return XYPositionReset(
            bounds=(x, y, ztop, zbottom),
            hfield_data=hfield_data,
            padding_prct=self.padding_prct,
        )


@attrs.define(frozen=True, kw_only=True)
<<<<<<< HEAD
class RandomJointPositionReset(Reset):
    """Adds uniformly sampled noise to default joint positions."""

    range: tuple[float, float]

    def __call__(self, data: mjx.Data, rng: PRNGKeyArray) -> mjx.Data:
        qpos = data.qpos
        qpos = qpos + jax.random.uniform(
            rng, qpos.shape, minval=self.range[0], maxval=self.range[1]
        )
=======
class RandomizeJointPositions(Reset):
    """Resets the joint positions of the robot to random values."""

    scale: float = attrs.field(default=0.01)

    def __call__(self, data: mjx.Data, rng: PRNGKeyArray) -> mjx.Data:
        qpos = data.qpos
        qpos = qpos + jax.random.uniform(rng, qpos.shape, minval=-self.scale, maxval=self.scale)
>>>>>>> 7a92d69b
        data = data.replace(qpos=qpos)
        return data


@attrs.define(frozen=True, kw_only=True)
<<<<<<< HEAD
class RandomJointVelocityReset(Reset):
    """Adds uniformly sampled noise to default joint velocities."""

    range: tuple[float, float]

    def __call__(self, data: mjx.Data, rng: PRNGKeyArray) -> mjx.Data:
        qvel = data.qvel
        qvel = qvel + jax.random.uniform(
            rng, qvel.shape, minval=self.range[0], maxval=self.range[1]
        )
=======
class RandomizeJointVelocities(Reset):
    """Resets the joint velocities of the robot to random values."""

    scale: float = attrs.field(default=0.01)

    def __call__(self, data: mjx.Data, rng: PRNGKeyArray) -> mjx.Data:
        qvel = data.qvel
        qvel = qvel + jax.random.uniform(rng, qvel.shape, minval=-self.scale, maxval=self.scale)
>>>>>>> 7a92d69b
        data = data.replace(qvel=qvel)
        return data<|MERGE_RESOLUTION|>--- conflicted
+++ resolved
@@ -126,18 +126,6 @@
 
 
 @attrs.define(frozen=True, kw_only=True)
-<<<<<<< HEAD
-class RandomJointPositionReset(Reset):
-    """Adds uniformly sampled noise to default joint positions."""
-
-    range: tuple[float, float]
-
-    def __call__(self, data: mjx.Data, rng: PRNGKeyArray) -> mjx.Data:
-        qpos = data.qpos
-        qpos = qpos + jax.random.uniform(
-            rng, qpos.shape, minval=self.range[0], maxval=self.range[1]
-        )
-=======
 class RandomizeJointPositions(Reset):
     """Resets the joint positions of the robot to random values."""
 
@@ -146,24 +134,11 @@
     def __call__(self, data: mjx.Data, rng: PRNGKeyArray) -> mjx.Data:
         qpos = data.qpos
         qpos = qpos + jax.random.uniform(rng, qpos.shape, minval=-self.scale, maxval=self.scale)
->>>>>>> 7a92d69b
         data = data.replace(qpos=qpos)
         return data
 
 
 @attrs.define(frozen=True, kw_only=True)
-<<<<<<< HEAD
-class RandomJointVelocityReset(Reset):
-    """Adds uniformly sampled noise to default joint velocities."""
-
-    range: tuple[float, float]
-
-    def __call__(self, data: mjx.Data, rng: PRNGKeyArray) -> mjx.Data:
-        qvel = data.qvel
-        qvel = qvel + jax.random.uniform(
-            rng, qvel.shape, minval=self.range[0], maxval=self.range[1]
-        )
-=======
 class RandomizeJointVelocities(Reset):
     """Resets the joint velocities of the robot to random values."""
 
@@ -172,6 +147,5 @@
     def __call__(self, data: mjx.Data, rng: PRNGKeyArray) -> mjx.Data:
         qvel = data.qvel
         qvel = qvel + jax.random.uniform(rng, qvel.shape, minval=-self.scale, maxval=self.scale)
->>>>>>> 7a92d69b
         data = data.replace(qvel=qvel)
         return data