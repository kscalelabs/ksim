--- conflicted
+++ resolved
@@ -48,13 +48,6 @@
     hfield_data: jnp.ndarray
 
     def __call__(self, data: mjx.Data, rng: PRNGKeyArray) -> mjx.Data:
-<<<<<<< HEAD
-        # # TODO: figure out why this is not jit-able.
-        # x, y, ztop, _ = self.bounds
-
-        # prct = 1.0 - self.padding_prct
-        # x, y = x * prct, y * prct
-=======
         # TODO: figure out why this is not jit-able.
         x, y, ztop, _ = self.bounds
         # pfb30: remove that
@@ -62,66 +55,20 @@
         y = 0.01
         prct = 1.0 - self.padding_prct
         x, y = x * prct, y * prct
->>>>>>> 03dfe0e0
 
-        # rng, keyx, keyy = jax.random.split(rng, 3)
-        # dx = jax.random.uniform(keyx, (1,), minval=-x, maxval=x)
-        # dy = jax.random.uniform(keyy, (1,), minval=-y, maxval=y)
+        rng, keyx, keyy = jax.random.split(rng, 3)
+        dx = jax.random.uniform(keyx, (1,), minval=-x, maxval=x)
+        dy = jax.random.uniform(keyy, (1,), minval=-y, maxval=y)
 
-        # qpos_j = data.qpos
-        # qpos_j = qpos_j.at[0:1].set(dx)
-        # qpos_j = qpos_j.at[1:2].set(dy)
+        qpos_j = data.qpos
+        qpos_j = qpos_j.at[0:1].set(dx)
+        qpos_j = qpos_j.at[1:2].set(dy)
 
         # z = self.hfield_data[dx.astype(int), dy.astype(int)]
-<<<<<<< HEAD
-        # qpos_j = qpos_j.at[2:3].set(z + ztop)
-
-        # data = data.replace(qpos=qpos_j)
-        data = data.replace(qpos=jnp.array([0.0, 0.0, 1.4, 0.0, 0.0, 0.0, 0.0, 0.0, 0.0, 0.0, 0.0, 0.0, 0.0, 0.0, 0.0, 0.0, 0.0, 0.0, 0.0, 0.0, 0.0, 0.0, 0.0, 0.0]))
-        return data
-
-    def __hash__(self) -> int:
-        """Convert JAX arrays to bytes for hashing."""
-        array_bytes = self.hfield_data.tobytes()
-        return hash((self.bounds, self.padding_prct, self.hfield_data.shape, array_bytes))
-
-
-
-@attrs.define(frozen=True, kw_only=True)
-class XYPositionReset(Reset):
-    """Resets the position of the robot to a random point within a bounding box."""
-
-    bounds: tuple[float, float, float, float]
-    padding_prct: float = attrs.field(default=0.1)
-    hfield_data: jnp.ndarray
-
-    def __call__(self, data: mjx.Data, rng: PRNGKeyArray) -> mjx.Data:
-        # # TODO: figure out why this is not jit-able.
-        # x, y, ztop, _ = self.bounds
-
-        # prct = 1.0 - self.padding_prct
-        # x, y = x * prct, y * prct
-
-        # rng, keyx, keyy = jax.random.split(rng, 3)
-        # dx = jax.random.uniform(keyx, (1,), minval=-x, maxval=x)
-        # dy = jax.random.uniform(keyy, (1,), minval=-y, maxval=y)
-
-        # qpos_j = data.qpos
-        # qpos_j = qpos_j.at[0:1].set(dx)
-        # qpos_j = qpos_j.at[1:2].set(dy)
-
-        # z = self.hfield_data[dx.astype(int), dy.astype(int)]
-        # qpos_j = qpos_j.at[2:3].set(z + ztop)
-
-        # data = data.replace(qpos=qpos_j)
-        # pfb30: inspect that
-        data = data.replace(qpos=jnp.array([0.0, 0.0, 1.4, 1.0, 0.0, 0.0, 0.0, 0.0, 0.0, 0.0, 0.0, 0.0, 0.0, 0.0, 0.0, 0.0, 0.0, 0.0, 0.0, 0.0, 0.0, 0.0, 0.0, 0.0]))
-=======
         # pfb30: remove that
         z = 1.4
         qpos_j = qpos_j.at[2:3].set(z + ztop)
         data = data.replace(qpos=qpos_j)
->>>>>>> 03dfe0e0
         return data
 
     def __hash__(self) -> int:
@@ -138,75 +85,12 @@
     padding_prct: float = attrs.field(default=0.1)
 
     def __call__(self, data: BuilderData) -> XYPositionReset:
-<<<<<<< HEAD
-        x, y, ztop, zbottom = 0, 0, 0, 0  #     data.model.hfield_size.flatten().tolist()
-=======
         # pfb30: remove that
         x, y, ztop, zbottom = 0, 0, 0, 0  # data.model.hfield_size.flatten().tolist()
->>>>>>> 03dfe0e0
         nx, ny = 256, 256  # int(data.model.hfield_nrow), int(data.model.hfield_ncol)
         hfield_data = 0  # data.model.hfield_data.reshape(nx, ny)
         return XYPositionReset(
             bounds=(x, y, ztop, zbottom),
             hfield_data=hfield_data,
             padding_prct=self.padding_prct,
-        )
-
-
-@attrs.define(frozen=True, kw_only=True)
-class XYPositionResetKbot(Reset):
-    """Resets the position of the robot to a random point within a bounding box."""
-
-    bounds: tuple[float, float, float, float]
-    padding_prct: float = attrs.field(default=0.1)
-    hfield_data: jnp.ndarray
-
-    def __call__(self, data: mjx.Data, rng: PRNGKeyArray) -> mjx.Data:
-        # # TODO: figure out why this is not jit-able.
-        # x, y, ztop, _ = self.bounds
-
-        # prct = 1.0 - self.padding_prct
-        # x, y = x * prct, y * prct
-
-        # rng, keyx, keyy = jax.random.split(rng, 3)
-        # dx = jax.random.uniform(keyx, (1,), minval=-x, maxval=x)
-        # dy = jax.random.uniform(keyy, (1,), minval=-y, maxval=y)
-
-        # qpos_j = data.qpos
-        # qpos_j = qpos_j.at[0:1].set(dx)
-        # qpos_j = qpos_j.at[1:2].set(dy)
-
-        # z = self.hfield_data[dx.astype(int), dy.astype(int)]
-        # qpos_j = qpos_j.at[2:3].set(z + ztop)
-
-        # data = data.replace(qpos=qpos_j)
-        data = data.replace(qpos=jnp.array(
-            [0.       , 0.       , 1.0821425, 1.       , 0.       , 0.       ,
-                0.       , 0.       , 0.       , 0.       , 0.       , 0.       ,
-                0.       , 0.       , 0.       , 0.       , 0.       , 0.       ,
-                0.       , 0.       , 0.       , 0.       , 0.       , 0.       ,
-                0.       , 0.       , 0.       ]
-        ))
-        return data
-
-    def __hash__(self) -> int:
-        """Convert JAX arrays to bytes for hashing."""
-        array_bytes = self.hfield_data.tobytes()
-        return hash((self.bounds, self.padding_prct, self.hfield_data.shape, array_bytes))
-
-
-@attrs.define(frozen=True, kw_only=True)
-class XYPositionResetKbotBuilder(ResetBuilder[XYPositionResetKbot]):
-    """Builds a XYPositionReset from a MuJoCo model."""
-
-    padding_prct: float = attrs.field(default=0.1)
-
-    def __call__(self, data: BuilderData) -> XYPositionReset:
-        x, y, ztop, zbottom = 0, 0, 0, 0  #     data.model.hfield_size.flatten().tolist()
-        nx, ny = 256, 256  # int(data.model.hfield_nrow), int(data.model.hfield_ncol)
-        hfield_data = 0  # data.model.hfield_data.reshape(nx, ny)
-        return XYPositionResetKbot(
-            bounds=(x, y, ztop, zbottom),
-            hfield_data=hfield_data,
-            padding_prct=self.padding_prct,
         )