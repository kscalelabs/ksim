"""Defines the base reset class."""

import functools
from abc import ABC, abstractmethod
from typing import Generic, TypeVar

import attrs
import jax
import jax.numpy as jnp
import xax
from jaxtyping import PRNGKeyArray
from mujoco import mjx

from ksim.utils.data import BuilderData


@attrs.define(frozen=True, kw_only=True)
class Reset(ABC):
    """Base class for resets."""

    @abstractmethod
    def __call__(self, data: mjx.Data, rng: PRNGKeyArray) -> mjx.Data:
        """Resets the environment."""

    def get_name(self) -> str:
        return xax.camelcase_to_snakecase(self.__class__.__name__)

    @functools.cached_property
    def reset_name(self) -> str:
        return self.get_name()


T = TypeVar("T", bound=Reset)


class ResetBuilder(ABC, Generic[T]):
    @abstractmethod
    def __call__(self, data: BuilderData) -> T:
        """Builds a reset from a MuJoCo model."""


@attrs.define(frozen=True, kw_only=True)
class XYPositionReset(Reset):
    """Resets the position of the robot to a random point within a bounding box."""

    bounds: tuple[float, float, float, float]
    padding_prct: float = attrs.field(default=0.1)
    hfield_data: jnp.ndarray

    def __call__(self, data: mjx.Data, rng: PRNGKeyArray) -> mjx.Data:
        # TODO: figure out why this is not jit-able.
        x, y, ztop, _ = self.bounds
        prct = 1.0 - self.padding_prct
        x, y = x * prct, y * prct

        # Generate random position within bounds
        rng_split, keyx, keyy = jax.random.split(rng, 3)
        dx = jax.random.uniform(keyx, (1,), minval=-x, maxval=x)
        dy = jax.random.uniform(keyy, (1,), minval=-y, maxval=y)

        qpos_j = data.qpos
        qpos_j = qpos_j.at[0:1].set(dx)
        qpos_j = qpos_j.at[1:2].set(dy)

        # Only modify Z position if we have non-empty height field data
        # Check both the shape and if any elements are non-zero
        has_hfield_data = (self.hfield_data.size > 0) & (jnp.any(self.hfield_data != 0))

        def update_z_position(_: None) -> jax.Array:
            # Convert dx, dy to indices for the hfield_data
            nx, ny = self.hfield_data.shape
            x_bound, y_bound = self.bounds[0], self.bounds[1]

            # Map from [-x_bound, x_bound] to [0, nx-1] and [-y_bound, y_bound] to [0, ny-1]
            x_idx = jnp.clip(
                ((dx.squeeze() + x_bound) / (2 * x_bound) * (nx - 1)).astype(jnp.int32), 0, nx - 1
            )
            y_idx = jnp.clip(
                ((dy.squeeze() + y_bound) / (2 * y_bound) * (ny - 1)).astype(jnp.int32), 0, ny - 1
            )

            # Get the height at the sampled position
            z = self.hfield_data[x_idx, y_idx]
            return qpos_j.at[2:3].set(z + ztop)

        def keep_original_z(_: None) -> jax.Array:
            return qpos_j

        # Conditionally update the z position
        qpos_j = jax.lax.cond(has_hfield_data, update_z_position, keep_original_z, None)

        data = data.replace(qpos=qpos_j)
        return data

    def __hash__(self) -> int:
        """Convert JAX arrays to bytes for hashing."""
        array_bytes = self.hfield_data.tobytes()
        return hash((self.bounds, self.padding_prct, self.hfield_data.shape, array_bytes))


@attrs.define(frozen=True, kw_only=True)
class XYPositionResetBuilder(ResetBuilder[XYPositionReset]):
    """Builds a XYPositionReset from a MuJoCo model."""

    padding_prct: float = attrs.field(default=0.1)

    def __call__(self, data: BuilderData) -> XYPositionReset:
        x, y, ztop, zbottom = data.model.hfield_size.flatten().tolist()
        # Convert to integers properly to avoid deprecation warning
        nx = (
            int(data.model.hfield_nrow.item())
            if hasattr(data.model.hfield_nrow, "item")
            else int(data.model.hfield_nrow)
        )
        ny = (
            int(data.model.hfield_ncol.item())
            if hasattr(data.model.hfield_ncol, "item")
            else int(data.model.hfield_ncol)
        )
        hfield_data = data.model.hfield_data.reshape(nx, ny)
        return XYPositionReset(
            bounds=(x, y, ztop, zbottom),
            hfield_data=hfield_data,
            padding_prct=self.padding_prct,
        )


@attrs.define(frozen=True, kw_only=True)
<<<<<<< HEAD
class JointVelocityReset(Reset):
    """Resets the joint velocities of the robot to random values.

    Sets random velocities in the range [-max_velocity, max_velocity] for all joints.
    """

    max_velocity: float = attrs.field(default=1.0)

    def __call__(self, data: mjx.Data, rng: PRNGKeyArray) -> mjx.Data:
        qvel_j = data.qvel
        qvel_j = jax.random.uniform(
            rng, qvel_j.shape, minval=-self.max_velocity, maxval=self.max_velocity
        )
        data = data.replace(qvel=qvel_j)
        return data

    def __hash__(self) -> int:
        """Define hash function for the class."""
        return hash(self.max_velocity)


@attrs.define(frozen=True, kw_only=True)
class JointVelocityResetBuilder(ResetBuilder[JointVelocityReset]):
    """Builds a JointVelocityReset from a MuJoCo model.

    Parameters:
        max_velocity: Maximum velocity for joints (in both positive and negative directions)
    """

    max_velocity: float

    def __call__(self, data: BuilderData) -> JointVelocityReset:
        """Builds a JointVelocityReset from a MuJoCo model."""
        return JointVelocityReset(max_velocity=self.max_velocity)
=======
class RandomJointPositionReset(Reset):
    """Adds uniformly sampled noise to default joint positions."""

    range: tuple[float, float]

    def __call__(self, data: mjx.Data, rng: PRNGKeyArray) -> mjx.Data:
        qpos = data.qpos
        qpos = qpos + jax.random.uniform(
            rng, qpos.shape, minval=self.range[0], maxval=self.range[1]
        )
        data = data.replace(qpos=qpos)
        return data


@attrs.define(frozen=True, kw_only=True)
class RandomJointVelocityReset(Reset):
    """Adds uniformly sampled noise to default joint velocities."""

    range: tuple[float, float]

    def __call__(self, data: mjx.Data, rng: PRNGKeyArray) -> mjx.Data:
        qvel = data.qvel
        qvel = qvel + jax.random.uniform(
            rng, qvel.shape, minval=self.range[0], maxval=self.range[1]
        )
        data = data.replace(qvel=qvel)
        return data
>>>>>>> 2762e5aa
<|MERGE_RESOLUTION|>--- conflicted
+++ resolved
@@ -126,42 +126,6 @@
 
 
 @attrs.define(frozen=True, kw_only=True)
-<<<<<<< HEAD
-class JointVelocityReset(Reset):
-    """Resets the joint velocities of the robot to random values.
-
-    Sets random velocities in the range [-max_velocity, max_velocity] for all joints.
-    """
-
-    max_velocity: float = attrs.field(default=1.0)
-
-    def __call__(self, data: mjx.Data, rng: PRNGKeyArray) -> mjx.Data:
-        qvel_j = data.qvel
-        qvel_j = jax.random.uniform(
-            rng, qvel_j.shape, minval=-self.max_velocity, maxval=self.max_velocity
-        )
-        data = data.replace(qvel=qvel_j)
-        return data
-
-    def __hash__(self) -> int:
-        """Define hash function for the class."""
-        return hash(self.max_velocity)
-
-
-@attrs.define(frozen=True, kw_only=True)
-class JointVelocityResetBuilder(ResetBuilder[JointVelocityReset]):
-    """Builds a JointVelocityReset from a MuJoCo model.
-
-    Parameters:
-        max_velocity: Maximum velocity for joints (in both positive and negative directions)
-    """
-
-    max_velocity: float
-
-    def __call__(self, data: BuilderData) -> JointVelocityReset:
-        """Builds a JointVelocityReset from a MuJoCo model."""
-        return JointVelocityReset(max_velocity=self.max_velocity)
-=======
 class RandomJointPositionReset(Reset):
     """Adds uniformly sampled noise to default joint positions."""
 
@@ -188,5 +152,4 @@
             rng, qvel.shape, minval=self.range[0], maxval=self.range[1]
         )
         data = data.replace(qvel=qvel)
-        return data
->>>>>>> 2762e5aa
+        return data