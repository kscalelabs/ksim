"""Defines some Mujoco utility functions.

Much of this is referenced from Mujoco Playground.
"""

import logging
from dataclasses import dataclass
from typing import Collection, Hashable, TypeVar

import jax
import jax.numpy as jnp
from mujoco import mjx

logger = logging.getLogger(__name__)


def init(
    model: mjx.Model,
    qpos_j: jnp.ndarray | None = None,
    qvel_j: jnp.ndarray | None = None,
    ctrl_j: jnp.ndarray | None = None,
    act_j: jnp.ndarray | None = None,
    mocap_pos_m3: jnp.ndarray | None = None,
    mocap_quat_m4: jnp.ndarray | None = None,
) -> mjx.Data:
    """Initialize MJX data.

    The tensor conventions here are:

    - n: number of environments
    - j: number of joints
    - m: number of mocap bodies

    Args:
        model: The MuJoCo model.
        qpos_j: The initial joint positions, of shape (n, j).
        qvel_j: The initial joint velocities, of shape (n, j).
        ctrl_j: The initial joint controls, of shape (n, j).
        act_j: The initial actions, of shape (n, j).
        mocap_pos_m3: The initial mocap positions, of shape (n, m, 3).
            Mocap is a special type of joint that allows for arbitrary
            3D positions.
        mocap_quat_m4: The initial mocap quaternions, of shape (n, m, 4).

    Returns:
        The initialized MJX data.
    """
    logger.debug("Initializing MJX data")
    data = mjx.make_data(model)
    if qpos_j is not None:
        data = data.replace(qpos=qpos_j)
    if qvel_j is not None:
        data = data.replace(qvel=qvel_j)
    if ctrl_j is not None:
        data = data.replace(ctrl=ctrl_j)
    if act_j is not None:
        data = data.replace(act=act_j)
    if mocap_pos_m3 is not None:
        data = data.replace(mocap_pos=mocap_pos_m3.reshape(model.nmocap, -1))
    if mocap_quat_m4 is not None:
        data = data.replace(mocap_quat=mocap_quat_m4.reshape(model.nmocap, -1))

    logger.debug("Forwarding MJX data")
    data = mjx.forward(model, data)
    logger.debug("MJX data initialized")
    return data


def step(
    model: mjx.Model,
    data: mjx.Data,
    action: jnp.ndarray,
    num_substeps: int = 1,
) -> mjx.Data:
    """Step the physics forward.

    Args:
        model: The MuJoCo model.
        data: The MuJoCo data.
        action: The action to take.
        num_substeps: The number of substeps to take.

    Returns:
        The updated MuJoCo data.
    """

    def single_step(data: mjx.Data, _: None) -> tuple[mjx.Data, None]:
        data = data.replace(ctrl=action)
        data = mjx.step(model, data)
        return data, None

    return jax.lax.scan(f=single_step, init=data, xs=None, length=num_substeps)[0]


Tk = TypeVar("Tk", bound=Hashable)
Tv = TypeVar("Tv")


def lookup_in_dict(names: Collection[Tk], mapping: dict[Tk, Tv], names_type: str) -> list[Tv]:
    """Lookup a list of names in a dictionary and return the corresponding values."""
    missing_names = [name for name in names if name not in mapping]
    if missing_names:
        available_names_str = "\n".join(
            name for name in sorted(str(lookup) for lookup in mapping.keys())
        )
        raise ValueError(
            f"{names_type} not found in model: {missing_names}\nAvailable:\n{available_names_str}"
        )
    return [mapping[name] for name in names]


@dataclass
class MujocoMappings:
    """A minimal set of mappings helpful for constructing rewards, terminations, etc."""

    sensor_name_to_idx_range: dict[str, tuple[int, int | None]]
    qpos_name_to_idx_range: dict[str, tuple[int, int | None]]
    qvelacc_name_to_idx_range: dict[str, tuple[int, int | None]]
    ctrl_name_to_idx: dict[str, int]
    geom_name_to_idx: dict[str, int]
    body_name_to_idx: dict[str, int]
    floor_geom_idx: int | None


def make_mujoco_mappings(mjx_model: mjx.Model, floor_name: str = "floor") -> MujocoMappings:
    """Make a MujocoMappings object from a MuJoCo model."""
    # creating sensor mappings
    sensor_name_to_idx_range = {}
    for i in range(len(mjx_model.sensor_adr)):
        sensordata_start = mjx_model.sensor_adr[i]
        if i == len(mjx_model.sensor_adr) - 1:
            sensordata_end = None
        else:
            sensordata_end = mjx_model.sensor_adr[i + 1]

        name_start = mjx_model.name_sensoradr[i]
        name = bytes(mjx_model.names[name_start:]).decode("utf-8").split("\x00")[0]

        sensor_name_to_idx_range[name] = (sensordata_start, sensordata_end)

    # doing the same for qpos
    qpos_name_to_idx_range = {}
    for i in range(len(mjx_model.jnt_qposadr)):
        qpos_start = mjx_model.jnt_qposadr[i]
        if i == len(mjx_model.jnt_qposadr) - 1:
            qpos_end = None
        else:
            qpos_end = mjx_model.jnt_qposadr[i + 1]

        name_start = mjx_model.name_jntadr[i]
        name = bytes(mjx_model.names[name_start:]).decode("utf-8").split("\x00")[0]
        qpos_name_to_idx_range[name] = (qpos_start, qpos_end)

    # doing the same for qvel/acc
    qvelacc_name_to_idx_range = {}
    for i in range(len(mjx_model.jnt_dofadr)):
        dof_start = mjx_model.jnt_dofadr[i]
        if i == len(mjx_model.jnt_dofadr) - 1:
            dof_end = None
        else:
            dof_end = mjx_model.jnt_dofadr[i + 1]

        name_start = mjx_model.name_jntadr[i]
        name = bytes(mjx_model.names[name_start:]).decode("utf-8").split("\x00")[0]

        qvelacc_name_to_idx_range[name] = (dof_start, dof_end)

    # doing the same for ctrl
    ctrl_name_to_idx = {}
    for i in range(len(mjx_model.name_actuatoradr)):
        name_start = mjx_model.name_actuatoradr[i]
        name = bytes(mjx_model.names[name_start:]).decode("utf-8").split("\x00")[0]
        ctrl_name_to_idx[name] = i

    geom_name_to_idx = {}
    for i in range(mjx_model.ngeom):
        name_start = mjx_model.name_geomadr[i]
        name = bytes(mjx_model.names[name_start:]).decode("utf-8").split("\x00")[0]
        geom_name_to_idx[name] = i

    body_name_to_idx = {}
    for i in range(mjx_model.nbody):
        name_start = mjx_model.name_bodyadr[i]
        name = bytes(mjx_model.names[name_start:]).decode("utf-8").split("\x00")[0]
        body_name_to_idx[name] = i

    floor_idx = None

    try:
        floor_idx = geom_name_to_idx[floor_name]
    except KeyError:
        logger.warning("No floor geom %s found in model", floor_name)

    return MujocoMappings(
        sensor_name_to_idx_range=sensor_name_to_idx_range,
        qpos_name_to_idx_range=qpos_name_to_idx_range,
        qvelacc_name_to_idx_range=qvelacc_name_to_idx_range,
        ctrl_name_to_idx=ctrl_name_to_idx,
        geom_name_to_idx=geom_name_to_idx,
        body_name_to_idx=body_name_to_idx,
        floor_geom_idx=floor_idx,
    )


def get_qpos_from_name(name: str, mujoco_mappings: MujocoMappings, data: mjx.Data) -> jnp.ndarray:
    """Get the qpos from a name."""
    return data.qpos[mujoco_mappings.qpos_name_to_idx_range[name]]


def get_qvel_from_name(name: str, mujoco_mappings: MujocoMappings, data: mjx.Data) -> jnp.ndarray:
    """Get the qvel from a name."""
    return data.qvel[mujoco_mappings.qvelacc_name_to_idx_range[name]]


def get_ctrl_from_name(name: str, mujoco_mappings: MujocoMappings, data: mjx.Data) -> jnp.ndarray:
    """Get the ctrl from a name."""
    return data.ctrl[mujoco_mappings.ctrl_name_to_idx[name]]


def get_sensordata_from_name(
    name: str, mujoco_mappings: MujocoMappings, data: mjx.Data
) -> jnp.ndarray:
    """Get the sensordata from a name."""
    return data.sensordata[mujoco_mappings.sensor_name_to_idx_range[name]]


def is_body_in_contact(
    body_name: str,
    mujoco_mappings: MujocoMappings,
    data: mjx.Data,
) -> bool:
    """Check if a body is in contact."""
    # TODO: implement this properly...
    return False


def get_collision_info(contact: mjx.Contact, geom1: int, geom2: int) -> tuple[jax.Array, jax.Array]:
    """Get the distance and normal of the collision between two geoms."""
    mask = (jnp.array([geom1, geom2]) == contact.geom).all(axis=1)
    mask |= (jnp.array([geom2, geom1]) == contact.geom).all(axis=1)
    idx = jnp.where(mask, contact.dist, 1e4).argmin()
    dist = contact.dist[idx] * mask[idx]
<<<<<<< HEAD
    # This reshape is nedded because contact.frame's shape depends on how many envs there are.
=======
>>>>>>> 23d1c4ff
    normal = (dist < 0) * jnp.reshape(contact.frame[idx], (-1,))[:3]
    return dist, normal


def geoms_colliding(state: mjx.Data, geom1: int, geom2: int) -> jax.Array:
    """Return True if the two geoms are colliding."""
    return jax.lax.cond(
<<<<<<< HEAD
        jnp.equal(state.contact.geom.shape[0], 0),  # if no contacts, return False
        lambda _: jnp.array(False),
        lambda _: get_collision_info(state.contact, geom1, geom2)[0] < 0,
        operand=None,
=======
        jnp.equal(state.contact.geom.shape[0], 0),  # If no contacts, return False
        lambda: jnp.array(False),
        lambda: get_collision_info(state.contact, geom1, geom2)[0] < 0,  # Otherwise, check if colliding
>>>>>>> 23d1c4ff
    )<|MERGE_RESOLUTION|>--- conflicted
+++ resolved
@@ -240,10 +240,7 @@
     mask |= (jnp.array([geom2, geom1]) == contact.geom).all(axis=1)
     idx = jnp.where(mask, contact.dist, 1e4).argmin()
     dist = contact.dist[idx] * mask[idx]
-<<<<<<< HEAD
     # This reshape is nedded because contact.frame's shape depends on how many envs there are.
-=======
->>>>>>> 23d1c4ff
     normal = (dist < 0) * jnp.reshape(contact.frame[idx], (-1,))[:3]
     return dist, normal
 
@@ -251,14 +248,7 @@
 def geoms_colliding(state: mjx.Data, geom1: int, geom2: int) -> jax.Array:
     """Return True if the two geoms are colliding."""
     return jax.lax.cond(
-<<<<<<< HEAD
-        jnp.equal(state.contact.geom.shape[0], 0),  # if no contacts, return False
-        lambda _: jnp.array(False),
-        lambda _: get_collision_info(state.contact, geom1, geom2)[0] < 0,
-        operand=None,
-=======
         jnp.equal(state.contact.geom.shape[0], 0),  # If no contacts, return False
         lambda: jnp.array(False),
         lambda: get_collision_info(state.contact, geom1, geom2)[0] < 0,  # Otherwise, check if colliding
->>>>>>> 23d1c4ff
     )