--- conflicted
+++ resolved
@@ -29,11 +29,8 @@
     "get_site_pose_by_name",
     "remove_mujoco_joints_except",
     "add_new_mujoco_body",
-<<<<<<< HEAD
     "log_joint_config",
-=======
     "get_heading",
->>>>>>> f22414d3
 ]
 
 import logging
