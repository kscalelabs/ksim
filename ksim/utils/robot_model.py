--- conflicted
+++ resolved
@@ -64,26 +64,18 @@
 
             actuators_metadata = {}
 
-<<<<<<< HEAD
             for name, metadata in actuators.items():
                 if hasattr(metadata, "input_range") and hasattr(metadata, "gear_ratio"):
                     # NOTE: we might want to add support for this in the web API
                     # This was implemented to support the scaled torque actuators.
-                    actuator_metadata[name] = ScaledTorqueActuatorMetadata(
+                    actuators_metadata[name] = ScaledTorqueActuatorMetadata(
                         input_range=cast(tuple[float, float], metadata.input_range),  # type: ignore
                         gear_ratio=cast(float, metadata.gear_ratio),  # type: ignore
                     )
                 elif hasattr(metadata, "kp") and hasattr(metadata, "kd"):
-                    actuator_metadata[name] = MITPositionActuatorMetadata(
+                    actuators_metadata[name] = MITPositionActuatorMetadata(
                         kp=cast(float, metadata.kp),
                         kd=cast(float, metadata.kd),
-=======
-            for name, actuator_metadata in actuators.items():
-                if hasattr(actuator_metadata, "kp") and hasattr(actuator_metadata, "kd"):
-                    actuators_metadata[name] = MITPositionActuatorMetadata(
-                        kp=cast(float, actuator_metadata.kp),
-                        kd=cast(float, actuator_metadata.kd),
->>>>>>> bd243159
                     )
                 else:
                     raise ValueError(f"Unknown actuator metadata: {metadata}")
