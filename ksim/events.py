"""Defines the base event classes and builders. Events are triggered during a rollout."""

__all__ = [
    "Event",
    "PushEvent",
    "JumpEvent",
    "BaseEventState",
]

import functools
from abc import ABC, abstractmethod

import attrs
import jax
import jax.numpy as jnp
import xax
from jaxtyping import Array, PRNGKeyArray, PyTree

from ksim.types import PhysicsData, PhysicsModel
from ksim.utils.mujoco import slice_update, update_data_field


@jax.tree_util.register_dataclass
@dataclass(frozen=True)
class BaseEventState:
    time_remaining: Array


@attrs.define(frozen=True, kw_only=True)
class Event(ABC):
    """Base class for all events."""

    @abstractmethod
    def __call__(
        self,
        model: PhysicsModel,
        data: PhysicsData,
        event_state: PyTree,
        curriculum_step: Array,
        rng: PRNGKeyArray,
    ) -> tuple[PhysicsData, Array]:
        """Apply the event to the data.

        Note that this function is called on every physics timestep, not
        control timestep - it is called by the engine directly.

        Args:
            model: The physics model.
            data: The physics data.
            event_state: The state of the event.
            rng: The random number generator.

        Returns:
            The updated data and event state.
        """

    def get_name(self) -> str:
        return xax.camelcase_to_snakecase(self.__class__.__name__)

    @functools.cached_property
    def event_name(self) -> str:
        return self.get_name()

    @abstractmethod
<<<<<<< HEAD
    def get_initial_event_state(self, rng: PRNGKeyArray) -> BaseEventState:
        """Get the initial info for the event."""


@jax.tree_util.register_dataclass
@dataclass(frozen=True)
class PushEventState(BaseEventState):
    pass


=======
    def get_initial_event_state(self, rng: PRNGKeyArray) -> Array:
        """Get the initial info for the event."""


>>>>>>> 476f2ad0
@attrs.define(frozen=True, kw_only=True)
class PushEvent(Event):
    """Randomly push the robot after some interval."""

    x_force: float = attrs.field()
    y_force: float = attrs.field()
    z_force: float = attrs.field(default=0.0)
    x_angular_force: float = attrs.field(default=0.0)
    y_angular_force: float = attrs.field(default=0.0)
    z_angular_force: float = attrs.field(default=0.0)
    interval_range: tuple[float, float] = attrs.field()

    use_curriculum: bool = attrs.field(default=False)

    max_curriculum_steps: int = attrs.field(default=10)
    force_scale_per_step: float = attrs.field(default=0.1)
    episode_length_threshold: float = attrs.field(default=0.8)

    def __call__(
        self,
        model: PhysicsModel,
        data: PhysicsData,
<<<<<<< HEAD
        event_state: PushEventState,
        curriculum_step: Array,
=======
        event_state: Array,
>>>>>>> 476f2ad0
        rng: PRNGKeyArray,
    ) -> tuple[PhysicsData, Array]:
        # Decrement by physics timestep.
        dt = jnp.float32(model.opt.timestep)
        time_remaining = event_state - dt

        # Update the data if the time remaining is less than 0.
        updated_data, time_remaining = jax.lax.cond(
            time_remaining <= 0.0,
            lambda: self._apply_random_force(data, rng, curriculum_step),
            lambda: (data, time_remaining),
        )

<<<<<<< HEAD
        return updated_data, PushEventState(
            time_remaining=time_remaining,
        )
    
    def should_step_curriculum(self, ep_len_pct: Array, curr_step: Array) -> Array:
        """Determine if the curriculum should step based on episode length percentage.
        
        Args:
            ep_len_pct: The percentage of the episode length that was completed.
            curr_step: The current curriculum step.
            
        Returns:
            A boolean array indicating whether to step the curriculum.
        """
        if not self.use_curriculum:
            return jnp.array(False)
        
        should_step = jnp.logical_and(
            ep_len_pct >= self.episode_length_threshold,
            curr_step < self.max_curriculum_steps
        )
        
        return should_step
=======
        return updated_data, time_remaining
>>>>>>> 476f2ad0

    def _apply_random_force(
        self, data: PhysicsData, rng: PRNGKeyArray, curriculum_step: Array
    ) -> tuple[PhysicsData, Array]:
        # Randomly applies a force.
<<<<<<< HEAD

        curriculum_scale = 1.0 + self.force_scale_per_step * curriculum_step

        linear_force_scale = jnp.array([self.x_force, self.y_force, self.z_force]) * curriculum_scale
        random_forces = jax.random.uniform(rng, (3,), minval=-1.0, maxval=1.0)
        random_forces = random_forces * linear_force_scale
        new_qvel = slice_update(data, "qvel", slice(0, 3), random_forces)
=======
        force_scales = jnp.array(
            [
                self.x_force,
                self.y_force,
                self.z_force,
                self.x_angular_force,
                self.y_angular_force,
                self.z_angular_force,
            ]
        )
        random_forces = jax.random.uniform(rng, (6,), minval=-1.0, maxval=1.0)
        random_forces = random_forces * force_scales
        new_qvel = slice_update(data, "qvel", slice(0, 6), random_forces)
>>>>>>> 476f2ad0
        updated_data = update_data_field(data, "qvel", new_qvel)

        # Chooses a new remaining interval.
        minval, maxval = self.interval_range
        time_remaining = jax.random.uniform(rng, (), minval=minval, maxval=maxval)

        return updated_data, time_remaining

    def get_initial_event_state(self, rng: PRNGKeyArray) -> Array:
        minval, maxval = self.interval_range
<<<<<<< HEAD
        time_remaining = jax.random.uniform(rng, (), minval=minval, maxval=maxval)
        return PushEventState(
            time_remaining=time_remaining
        )


@jax.tree_util.register_dataclass
@dataclass(frozen=True)
class JumpEventState(BaseEventState):
    pass
=======
        return jax.random.uniform(rng, (), minval=minval, maxval=maxval)
>>>>>>> 476f2ad0


@attrs.define(frozen=True, kw_only=True)
class JumpEvent(Event):
    """Randomly jump the robot into the air."""

    jump_height_range: tuple[float, float] = attrs.field()
    interval_range: tuple[float, float] = attrs.field()

    def __call__(
        self,
        model: PhysicsModel,
        data: PhysicsData,
<<<<<<< HEAD
        event_state: JumpEventState,
        curriculum_step: Array,
        rng: PRNGKeyArray,
    ) -> tuple[PhysicsData, JumpEventState]:

=======
        event_state: Array,
        rng: PRNGKeyArray,
    ) -> tuple[PhysicsData, Array]:
>>>>>>> 476f2ad0
        # Decrement by physics timestep.
        dt = jnp.float32(model.opt.timestep)
        time_remaining = event_state - dt

        # Update the data if the time remaining is less than 0.
        updated_data, time_remaining = jax.lax.cond(
            time_remaining <= 0.0,
            lambda: self._apply_jump(model, data, rng),
            lambda: (data, time_remaining),
        )

<<<<<<< HEAD
        return updated_data, JumpEventState(
            time_remaining=time_remaining,
        )
=======
        return updated_data, time_remaining
>>>>>>> 476f2ad0

    def _apply_jump(self, model: PhysicsModel, data: PhysicsData, rng: PRNGKeyArray) -> tuple[PhysicsData, Array]:
        # Implements a jump as a vertical velocity impulse. We compute the
        # required vertical velocity impulse to reach the desired jump height.
        minval, maxval = self.jump_height_range
        jump_height = jax.random.uniform(rng, (), minval=minval, maxval=maxval)
        new_qvel = slice_update(data, "qvel", 2, jnp.sqrt(2 * model.opt.gravity * jump_height))
        updated_data = update_data_field(data, "qvel", new_qvel)

        # Chooses a new remaining interval.
        minval, maxval = self.interval_range
        time_remaining = jax.random.uniform(rng, (), minval=minval, maxval=maxval)

        return updated_data, time_remaining


    def get_initial_event_state(self, rng: PRNGKeyArray) -> JumpEventState:
        minval, maxval = self.interval_range
        time_remaining = jax.random.uniform(rng, (), minval=minval, maxval=maxval)
        return JumpEventState(
            time_remaining=time_remaining,
        )

    def should_step_curriculum(self, ep_len_pct: Array, curr_step: Array) -> Array:
        """Determine if the curriculum should step based on episode length percentage.
        
        Args:
            ep_len_pct: The percentage of the episode length that was completed.
            curr_step: The current curriculum step.
        """

        return jnp.array(False)<|MERGE_RESOLUTION|>--- conflicted
+++ resolved
@@ -62,23 +62,9 @@
         return self.get_name()
 
     @abstractmethod
-<<<<<<< HEAD
-    def get_initial_event_state(self, rng: PRNGKeyArray) -> BaseEventState:
-        """Get the initial info for the event."""
-
-
-@jax.tree_util.register_dataclass
-@dataclass(frozen=True)
-class PushEventState(BaseEventState):
-    pass
-
-
-=======
     def get_initial_event_state(self, rng: PRNGKeyArray) -> Array:
         """Get the initial info for the event."""
 
-
->>>>>>> 476f2ad0
 @attrs.define(frozen=True, kw_only=True)
 class PushEvent(Event):
     """Randomly push the robot after some interval."""
@@ -101,12 +87,8 @@
         self,
         model: PhysicsModel,
         data: PhysicsData,
-<<<<<<< HEAD
-        event_state: PushEventState,
+        event_state: Array,
         curriculum_step: Array,
-=======
-        event_state: Array,
->>>>>>> 476f2ad0
         rng: PRNGKeyArray,
     ) -> tuple[PhysicsData, Array]:
         # Decrement by physics timestep.
@@ -120,10 +102,7 @@
             lambda: (data, time_remaining),
         )
 
-<<<<<<< HEAD
-        return updated_data, PushEventState(
-            time_remaining=time_remaining,
-        )
+        return updated_data, time_remaining
     
     def should_step_curriculum(self, ep_len_pct: Array, curr_step: Array) -> Array:
         """Determine if the curriculum should step based on episode length percentage.
@@ -144,23 +123,13 @@
         )
         
         return should_step
-=======
-        return updated_data, time_remaining
->>>>>>> 476f2ad0
 
     def _apply_random_force(
         self, data: PhysicsData, rng: PRNGKeyArray, curriculum_step: Array
     ) -> tuple[PhysicsData, Array]:
         # Randomly applies a force.
-<<<<<<< HEAD
-
         curriculum_scale = 1.0 + self.force_scale_per_step * curriculum_step
 
-        linear_force_scale = jnp.array([self.x_force, self.y_force, self.z_force]) * curriculum_scale
-        random_forces = jax.random.uniform(rng, (3,), minval=-1.0, maxval=1.0)
-        random_forces = random_forces * linear_force_scale
-        new_qvel = slice_update(data, "qvel", slice(0, 3), random_forces)
-=======
         force_scales = jnp.array(
             [
                 self.x_force,
@@ -172,9 +141,8 @@
             ]
         )
         random_forces = jax.random.uniform(rng, (6,), minval=-1.0, maxval=1.0)
-        random_forces = random_forces * force_scales
+        random_forces = random_forces * force_scales * curriculum_scale
         new_qvel = slice_update(data, "qvel", slice(0, 6), random_forces)
->>>>>>> 476f2ad0
         updated_data = update_data_field(data, "qvel", new_qvel)
 
         # Chooses a new remaining interval.
@@ -185,20 +153,7 @@
 
     def get_initial_event_state(self, rng: PRNGKeyArray) -> Array:
         minval, maxval = self.interval_range
-<<<<<<< HEAD
-        time_remaining = jax.random.uniform(rng, (), minval=minval, maxval=maxval)
-        return PushEventState(
-            time_remaining=time_remaining
-        )
-
-
-@jax.tree_util.register_dataclass
-@dataclass(frozen=True)
-class JumpEventState(BaseEventState):
-    pass
-=======
         return jax.random.uniform(rng, (), minval=minval, maxval=maxval)
->>>>>>> 476f2ad0
 
 
 @attrs.define(frozen=True, kw_only=True)
@@ -212,17 +167,10 @@
         self,
         model: PhysicsModel,
         data: PhysicsData,
-<<<<<<< HEAD
-        event_state: JumpEventState,
+        event_state: Array,
         curriculum_step: Array,
         rng: PRNGKeyArray,
-    ) -> tuple[PhysicsData, JumpEventState]:
-
-=======
-        event_state: Array,
-        rng: PRNGKeyArray,
-    ) -> tuple[PhysicsData, Array]:
->>>>>>> 476f2ad0
+    ) -> tuple[PhysicsData, Array]:
         # Decrement by physics timestep.
         dt = jnp.float32(model.opt.timestep)
         time_remaining = event_state - dt
@@ -233,14 +181,8 @@
             lambda: self._apply_jump(model, data, rng),
             lambda: (data, time_remaining),
         )
-
-<<<<<<< HEAD
-        return updated_data, JumpEventState(
-            time_remaining=time_remaining,
-        )
-=======
-        return updated_data, time_remaining
->>>>>>> 476f2ad0
+  
+        return updated_data, time_remaining
 
     def _apply_jump(self, model: PhysicsModel, data: PhysicsData, rng: PRNGKeyArray) -> tuple[PhysicsData, Array]:
         # Implements a jump as a vertical velocity impulse. We compute the
