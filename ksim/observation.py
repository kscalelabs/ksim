--- conflicted
+++ resolved
@@ -29,13 +29,8 @@
 from jax import numpy as jnp
 from jaxtyping import Array, PRNGKeyArray
 
-<<<<<<< HEAD
-from ksim.types import PhysicsData, PhysicsModel
+from ksim.types import PhysicsModel, RolloutVariables
 from ksim.utils.mujoco import geoms_colliding, get_geom_data_idx_by_name, get_sensor_data_idxs_by_name
-=======
-from ksim.types import PhysicsModel, RolloutVariables
-from ksim.utils.mujoco import get_sensor_data_idxs_by_name
->>>>>>> d7f07e63
 
 NoiseType = Literal["gaussian", "uniform"]
 
@@ -269,9 +264,8 @@
 class ActuatorAccelerationObservation(Observation):
     noise: float = attrs.field(default=0.0)
 
-<<<<<<< HEAD
-    def observe(self, state: PhysicsData, rng: PRNGKeyArray) -> Array:
-        return state.qacc[6:]
+    def observe(self, rollout_state: RolloutVariables, rng: PRNGKeyArray) -> Array:
+        return rollout_state.physics_state.data.qacc[6:]
 
 
 @attrs.define(frozen=True)
@@ -299,9 +293,9 @@
             floor_geom_id=floor_geom_id,
         )
 
-    def observe(self, state: PhysicsData, rng: PRNGKeyArray) -> Array:
-        contact_1 = geoms_colliding(state, self.foot_left, self.floor_geom_id)
-        contact_2 = geoms_colliding(state, self.foot_right, self.floor_geom_id)
+    def observe(self, rollout_state: RolloutVariables, rng: PRNGKeyArray) -> Array:
+        contact_1 = geoms_colliding(rollout_state.physics_state.data, self.foot_left, self.floor_geom_id)
+        contact_2 = geoms_colliding(rollout_state.physics_state.data, self.foot_right, self.floor_geom_id)
         return jnp.array([contact_1, contact_2])
 
 
@@ -317,11 +311,7 @@
         foot_right_idx = get_geom_data_idx_by_name(physics_model)[foot_right]
         return cls(foot_left=foot_left_idx, foot_right=foot_right_idx)
 
-    def observe(self, state: PhysicsData, rng: PRNGKeyArray) -> Array:
-        foot_left_pos = state.geom_xpos[self.foot_left]
-        foot_right_pos = state.geom_xpos[self.foot_right]
-        return jnp.concatenate([foot_left_pos, foot_right_pos], axis=-1)
-=======
-    def observe(self, rollout_state: RolloutVariables, rng: PRNGKeyArray) -> Array:
-        return rollout_state.physics_state.data.qacc[6:]
->>>>>>> d7f07e63
+    def observe(self, rollout_state: RolloutVariables, rng: PRNGKeyArray) -> Array:
+        foot_left_pos = rollout_state.physics_state.data.geom_xpos[self.foot_left]
+        foot_right_pos = rollout_state.physics_state.data.geom_xpos[self.foot_right]
+        return jnp.concatenate([foot_left_pos, foot_right_pos], axis=-1)