--- conflicted
+++ resolved
@@ -178,28 +178,13 @@
         return f"historical_{self.observation.get_name()}"
 
     def initial_carry(self, physics_state: PhysicsState, rng: PRNGKeyArray) -> PyTree:
-<<<<<<< HEAD
-        """Create a zero-filled history buffer.
-
-        We evaluate the wrapped observation once (with empty commands) purely
-        to discover the output shape and dtype, then create a buffer of zeros
-        with shape ``(history_length, *obs_shape)``.
-        """
-=======
         """Create a zero-filled history buffer by evaluating with a dummy input."""
->>>>>>> c5b6bd8e
         dummy_input = ObservationInput(
             commands=xax.FrozenDict(),
             physics_state=physics_state,
             obs_carry=None,
         )
-<<<<<<< HEAD
         sample_val = self.observation.observe(dummy_input, jnp.asarray(0.0), rng)
-
-=======
-
-        sample_val = self.observation.observe(dummy_input, jnp.asarray(0.0), rng)
->>>>>>> c5b6bd8e
         repeat_shape = (self.history_length,) + sample_val.shape
         return jnp.zeros(repeat_shape, dtype=sample_val.dtype)
 
@@ -213,11 +198,7 @@
 
         1.  Shift the existing buffer one step towards the front.
         2.  Insert the newly computed observation at the last position.
-<<<<<<< HEAD
-        3.  Return the **updated** buffer (flattened) as the observation and the
-=======
         3.  Return the updated buffer (flattened) as the observation and the
->>>>>>> c5b6bd8e
             buffer itself as the next carry.
         """
         rng, obs_rng = jax.random.split(rng)
