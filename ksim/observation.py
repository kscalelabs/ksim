"""Defines the base observation class."""

__all__ = [
    "Observation",
    "BasePositionObservation",
    "BaseOrientationObservation",
    "BaseLinearVelocityObservation",
    "BaseAngularVelocityObservation",
    "JointPositionObservation",
    "JointVelocityObservation",
    "CenterOfMassInertiaObservation",
    "CenterOfMassVelocityObservation",
    "ActuatorForceObservation",
    "SensorObservation",
    "BaseLinearAccelerationObservation",
    "BaseAngularAccelerationObservation",
]

import functools
from abc import ABC, abstractmethod
from typing import Literal

import attrs
import jax
import xax
from jaxtyping import Array, PRNGKeyArray, PyTree

from ksim.types import PhysicsData, PhysicsModel
from ksim.utils.mujoco import get_sensor_data_idxs_by_name

NoiseType = Literal["gaussian", "uniform"]


def add_noise(observation: Array, rng: PRNGKeyArray, noise_type: NoiseType, noise: float) -> Array:
    match noise_type:
        case "gaussian":
            return observation + jax.random.normal(rng, observation.shape) * noise
        case "uniform":
            return observation + (jax.random.uniform(rng, observation.shape) * 2 - 1) * noise
        case _:
            raise ValueError(f"Invalid noise type: {noise_type}")


@attrs.define(frozen=True, kw_only=True)
class Observation(ABC):
    """Base class for observations."""

    @abstractmethod
    def observe(self, state: PhysicsData, carry: PyTree, rng: PRNGKeyArray) -> Array:
        """Gets the observation from the state and carry.

        Args:
            state: The state of the physics model
            carry: The carry of the engine
            rng: A PRNGKeyArray to use for the observation

        Returns:
            The observation
        """

    def add_noise(self, observation: Array, rng: PRNGKeyArray) -> Array:
        """Override to add noise to the observation.

        Args:
            observation: The raw observation from the state
            rng: A PRNGKeyArray to use for the noise

        Returns:
            The observation with noise added
        """
        return observation

    def __call__(self, state: PhysicsData, carry: PyTree, rng: PRNGKeyArray) -> Array:
        obs_rng, noise_rng = jax.random.split(rng)
        raw_observation = self.observe(state, carry, obs_rng)
        return self.add_noise(raw_observation, noise_rng)

    def get_name(self) -> str:
        """Get the name of the observation."""
        return xax.camelcase_to_snakecase(self.__class__.__name__)

    @functools.cached_property
    def observation_name(self) -> str:
        return self.get_name()


@attrs.define(frozen=True)
class BasePositionObservation(Observation):
    noise: float = attrs.field(default=0.0)

    def observe(self, state: PhysicsData, carry: PyTree, rng: PRNGKeyArray) -> Array:
        qpos = state.qpos[0:3]  # (3,)
        return qpos

    def add_noise(self, observation: Array, rng: PRNGKeyArray) -> Array:
        return observation + jax.random.normal(rng, observation.shape) * self.noise


@attrs.define(frozen=True)
class BaseOrientationObservation(Observation):
    noise: float = attrs.field(default=0.0)

    def observe(self, state: PhysicsData, carry: PyTree, rng: PRNGKeyArray) -> Array:
        qpos = state.qpos[3:7]  # (4,)
        return qpos

    def add_noise(self, observation: Array, rng: PRNGKeyArray) -> Array:
        return observation + jax.random.normal(rng, observation.shape) * self.noise


@attrs.define(frozen=True)
class BaseLinearVelocityObservation(Observation):
    noise: float = attrs.field(default=0.0)

    def observe(self, state: PhysicsData, carry: PyTree, rng: PRNGKeyArray) -> Array:
        qvel = state.qvel[0:3]  # (3,)
        return qvel

    def add_noise(self, observation: Array, rng: PRNGKeyArray) -> Array:
        return observation + jax.random.normal(rng, observation.shape) * self.noise


@attrs.define(frozen=True)
class BaseAngularVelocityObservation(Observation):
    noise: float = attrs.field(default=0.0)

    def observe(self, state: PhysicsData, carry: PyTree, rng: PRNGKeyArray) -> Array:
        qvel = state.qvel[3:6]  # (3,)
        return qvel

    def add_noise(self, observation: Array, rng: PRNGKeyArray) -> Array:
        return observation + jax.random.normal(rng, observation.shape) * self.noise


@attrs.define(frozen=True)
class JointPositionObservation(Observation):
    noise: float = attrs.field(default=0.0)

    def observe(self, state: PhysicsData, carry: PyTree, rng: PRNGKeyArray) -> Array:
        qpos = state.qpos[7:]  # (N,)
        return qpos

    def add_noise(self, observation: Array, rng: PRNGKeyArray) -> Array:
        return observation + jax.random.normal(rng, observation.shape) * self.noise


@attrs.define(frozen=True)
class JointVelocityObservation(Observation):
    noise: float = attrs.field(default=0.0)

    def observe(self, state: PhysicsData, carry: PyTree, rng: PRNGKeyArray) -> Array:
        qvel = state.qvel[6:]  # (N,)
        return qvel

    def add_noise(self, observation: Array, rng: PRNGKeyArray) -> Array:
        return observation + jax.random.normal(rng, observation.shape) * self.noise


@attrs.define(frozen=True)
class CenterOfMassInertiaObservation(Observation):
    noise: float = attrs.field(default=0.0)

    def observe(self, state: PhysicsData, carry: PyTree, rng: PRNGKeyArray) -> Array:
        # Skip the first entry (world body) and flatten
        cinert = state.cinert[1:].ravel()  # Shape will be (nbody-1, 10)
        return cinert

    def add_noise(self, observation: Array, rng: PRNGKeyArray) -> Array:
        return observation + jax.random.normal(rng, observation.shape) * self.noise


@attrs.define(frozen=True)
class CenterOfMassVelocityObservation(Observation):
    noise: float = attrs.field(default=0.0)

    def observe(self, state: PhysicsData, carry: PyTree, rng: PRNGKeyArray) -> Array:
        # Skip the first entry (world body) and flatten
        cvel = state.cvel[1:].ravel()  # Shape will be (nbody-1, 6)
        return cvel

    def add_noise(self, observation: Array, rng: PRNGKeyArray) -> Array:
        return observation + jax.random.normal(rng, observation.shape) * self.noise


@attrs.define(frozen=True)
class ActuatorForceObservation(Observation):
    noise: float = attrs.field(default=0.0)

    def observe(self, state: PhysicsData, carry: PyTree, rng: PRNGKeyArray) -> Array:
        return state.actuator_force  # Shape will be (nu,)

    def add_noise(self, observation: Array, rng: PRNGKeyArray) -> Array:
        return observation + jax.random.normal(rng, observation.shape) * self.noise


@attrs.define(frozen=True, kw_only=True)
class SensorObservation(Observation):
    noise: float = attrs.field(default=0.0)
    noise_type: NoiseType = attrs.field(default="gaussian")
    sensor_name: str = attrs.field()
    sensor_idx_range: tuple[int, int | None] = attrs.field()

    @classmethod
    def create(
        cls,
        physics_model: PhysicsModel,
        sensor_name: str,
        noise: float = 0.0,
        noise_type: NoiseType = "gaussian",
    ) -> "SensorObservation":
        """Create a sensor observation from a physics model.

        Args:
            physics_model: MuJoCo physics model
            sensor_name: Name of sensor to observe
            noise: Amount of noise to add
            noise_type: Type of noise to add
        """
        sensor_name_to_idx_range = get_sensor_data_idxs_by_name(physics_model)
        if sensor_name not in sensor_name_to_idx_range:
            options = "\n".join(sorted(sensor_name_to_idx_range.keys()))
            raise ValueError(f"{sensor_name} not found in model. Available:\n{options}")

        return cls(
            noise=noise,
            noise_type=noise_type,
            sensor_name=sensor_name,
            sensor_idx_range=sensor_name_to_idx_range[sensor_name],
        )

    def get_name(self) -> str:
        return f"{self.sensor_name}_obs"

    def observe(self, state: PhysicsData, carry: PyTree, rng: PRNGKeyArray) -> Array:
        sensor_data = state.sensordata[self.sensor_idx_range[0] : self.sensor_idx_range[1]].ravel()
        return sensor_data

    def add_noise(self, observation: Array, rng: PRNGKeyArray) -> Array:
        return add_noise(observation, rng, self.noise_type, self.noise)


@attrs.define(frozen=True)
<<<<<<< HEAD
class HistoryObservation(Observation):
    def observe(self, state: PhysicsData, carry: PyTree, rng: PRNGKeyArray) -> Array:
        if not isinstance(carry, Array):
            raise ValueError(f"History observation carry must be an array, got {type(carry)}")
        return carry
=======
class BaseLinearAccelerationObservation(Observation):
    noise: float = attrs.field(default=0.0)

    def observe(self, state: PhysicsData, rng: PRNGKeyArray) -> Array:
        return state.qacc[0:3]


@attrs.define(frozen=True)
class BaseAngularAccelerationObservation(Observation):
    noise: float = attrs.field(default=0.0)

    def observe(self, state: PhysicsData, rng: PRNGKeyArray) -> Array:
        return state.qacc[3:6]
>>>>>>> ef398301
<|MERGE_RESOLUTION|>--- conflicted
+++ resolved
@@ -240,13 +240,13 @@
 
 
 @attrs.define(frozen=True)
-<<<<<<< HEAD
 class HistoryObservation(Observation):
     def observe(self, state: PhysicsData, carry: PyTree, rng: PRNGKeyArray) -> Array:
         if not isinstance(carry, Array):
             raise ValueError(f"History observation carry must be an array, got {type(carry)}")
         return carry
-=======
+
+@attrs.define(frozen=True)
 class BaseLinearAccelerationObservation(Observation):
     noise: float = attrs.field(default=0.0)
 
@@ -260,4 +260,3 @@
 
     def observe(self, state: PhysicsData, rng: PRNGKeyArray) -> Array:
         return state.qacc[3:6]
->>>>>>> ef398301
