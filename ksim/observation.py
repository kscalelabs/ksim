"""Defines the base observation class."""

__all__ = [
    "Observation",
    "BasePositionObservation",
    "BaseOrientationObservation",
    "BaseLinearVelocityObservation",
    "BaseAngularVelocityObservation",
    "JointPositionObservation",
    "JointVelocityObservation",
    "CenterOfMassInertiaObservation",
    "CenterOfMassVelocityObservation",
    "ActuatorForceObservation",
    "SensorObservation",
    "BaseLinearAccelerationObservation",
    "BaseAngularAccelerationObservation",
    "ActuatorAccelerationObservation",
]

import functools
from abc import ABC, abstractmethod
from typing import Literal

import attrs
import jax
import xax
from jaxtyping import Array, PRNGKeyArray

from ksim.task.rl import RolloutVariables
from ksim.types import PhysicsModel
from ksim.utils.mujoco import get_sensor_data_idxs_by_name

NoiseType = Literal["gaussian", "uniform"]


def add_noise(observation: Array, rng: PRNGKeyArray, noise_type: NoiseType, noise: float) -> Array:
    match noise_type:
        case "gaussian":
            return observation + jax.random.normal(rng, observation.shape) * noise
        case "uniform":
            return observation + (jax.random.uniform(rng, observation.shape) * 2 - 1) * noise
        case _:
            raise ValueError(f"Invalid noise type: {noise_type}")


@attrs.define(frozen=True, kw_only=True)
class Observation(ABC):
    """Base class for observations."""

    @abstractmethod
    def observe(self, rollout_state: RolloutVariables, rng: PRNGKeyArray) -> Array:
        """Gets the observation from the state and carry.

        Args:
            rollout_state: The rollout state of the engine
            rng: A PRNGKeyArray to use for the observation

        Returns:
            The observation
        """

    def add_noise(self, observation: Array, rng: PRNGKeyArray) -> Array:
        """Override to add noise to the observation.

        Args:
            observation: The raw observation from the state
            rng: A PRNGKeyArray to use for the noise

        Returns:
            The observation with noise added
        """
        return observation

    def __call__(self, rollout_state: RolloutVariables, rng: PRNGKeyArray) -> Array:
        obs_rng, noise_rng = jax.random.split(rng)
        raw_observation = self.observe(rollout_state, obs_rng)
        return self.add_noise(raw_observation, noise_rng)

    def get_name(self) -> str:
        """Get the name of the observation."""
        return xax.camelcase_to_snakecase(self.__class__.__name__)

    @functools.cached_property
    def observation_name(self) -> str:
        return self.get_name()


@attrs.define(frozen=True)
class BasePositionObservation(Observation):
    noise: float = attrs.field(default=0.0)

    def observe(self, rollout_state: RolloutVariables, rng: PRNGKeyArray) -> Array:
        qpos = rollout_state.physics_state.data.qpos[0:3]  # (3,)
        return qpos

    def add_noise(self, observation: Array, rng: PRNGKeyArray) -> Array:
        return observation + jax.random.normal(rng, observation.shape) * self.noise


@attrs.define(frozen=True)
class BaseOrientationObservation(Observation):
    noise: float = attrs.field(default=0.0)

    def observe(self, rollout_state: RolloutVariables, rng: PRNGKeyArray) -> Array:
        qpos = rollout_state.physics_state.data.qpos[3:7]  # (4,)
        return qpos

    def add_noise(self, observation: Array, rng: PRNGKeyArray) -> Array:
        return observation + jax.random.normal(rng, observation.shape) * self.noise


@attrs.define(frozen=True)
class BaseLinearVelocityObservation(Observation):
    noise: float = attrs.field(default=0.0)

    def observe(self, rollout_state: RolloutVariables, rng: PRNGKeyArray) -> Array:
        qvel = rollout_state.physics_state.data.qvel[0:3]  # (3,)
        return qvel

    def add_noise(self, observation: Array, rng: PRNGKeyArray) -> Array:
        return observation + jax.random.normal(rng, observation.shape) * self.noise


@attrs.define(frozen=True)
class BaseAngularVelocityObservation(Observation):
    noise: float = attrs.field(default=0.0)

    def observe(self, rollout_state: RolloutVariables, rng: PRNGKeyArray) -> Array:
        qvel = rollout_state.physics_state.data.qvel[3:6]  # (3,)
        return qvel

    def add_noise(self, observation: Array, rng: PRNGKeyArray) -> Array:
        return observation + jax.random.normal(rng, observation.shape) * self.noise


@attrs.define(frozen=True)
class JointPositionObservation(Observation):
    noise: float = attrs.field(default=0.0)

    def observe(self, rollout_state: RolloutVariables, rng: PRNGKeyArray) -> Array:
        qpos = rollout_state.physics_state.data.qpos[7:]  # (N,)
        return qpos

    def add_noise(self, observation: Array, rng: PRNGKeyArray) -> Array:
        return observation + jax.random.normal(rng, observation.shape) * self.noise


@attrs.define(frozen=True)
class JointVelocityObservation(Observation):
    noise: float = attrs.field(default=0.0)

    def observe(self, rollout_state: RolloutVariables, rng: PRNGKeyArray) -> Array:
        qvel = rollout_state.physics_state.data.qvel[6:]  # (N,)
        return qvel

    def add_noise(self, observation: Array, rng: PRNGKeyArray) -> Array:
        return observation + jax.random.normal(rng, observation.shape) * self.noise


@attrs.define(frozen=True)
class CenterOfMassInertiaObservation(Observation):
    noise: float = attrs.field(default=0.0)

    def observe(self, rollout_state: RolloutVariables, rng: PRNGKeyArray) -> Array:
        # Skip the first entry (world body) and flatten
        cinert = rollout_state.physics_state.data.cinert[1:].ravel()  # Shape will be (nbody-1, 10)
        return cinert

    def add_noise(self, observation: Array, rng: PRNGKeyArray) -> Array:
        return observation + jax.random.normal(rng, observation.shape) * self.noise


@attrs.define(frozen=True)
class CenterOfMassVelocityObservation(Observation):
    noise: float = attrs.field(default=0.0)

    def observe(self, rollout_state: RolloutVariables, rng: PRNGKeyArray) -> Array:
        # Skip the first entry (world body) and flatten
        cvel = rollout_state.physics_state.data.cvel[1:].ravel()  # Shape will be (nbody-1, 6)
        return cvel

    def add_noise(self, observation: Array, rng: PRNGKeyArray) -> Array:
        return observation + jax.random.normal(rng, observation.shape) * self.noise


@attrs.define(frozen=True)
class ActuatorForceObservation(Observation):
    noise: float = attrs.field(default=0.0)

    def observe(self, rollout_state: RolloutVariables, rng: PRNGKeyArray) -> Array:
        return rollout_state.physics_state.data.actuator_force  # Shape will be (nu,)

    def add_noise(self, observation: Array, rng: PRNGKeyArray) -> Array:
        return observation + jax.random.normal(rng, observation.shape) * self.noise


@attrs.define(frozen=True, kw_only=True)
class SensorObservation(Observation):
    noise: float = attrs.field(default=0.0)
    noise_type: NoiseType = attrs.field(default="gaussian")
    sensor_name: str = attrs.field()
    sensor_idx_range: tuple[int, int | None] = attrs.field()

    @classmethod
    def create(
        cls,
        physics_model: PhysicsModel,
        sensor_name: str,
        noise: float = 0.0,
        noise_type: NoiseType = "gaussian",
    ) -> "SensorObservation":
        """Create a sensor observation from a physics model.

        Args:
            physics_model: MuJoCo physics model
            sensor_name: Name of sensor to observe
            noise: Amount of noise to add
            noise_type: Type of noise to add
        """
        sensor_name_to_idx_range = get_sensor_data_idxs_by_name(physics_model)
        if sensor_name not in sensor_name_to_idx_range:
            options = "\n".join(sorted(sensor_name_to_idx_range.keys()))
            raise ValueError(f"{sensor_name} not found in model. Available:\n{options}")

        return cls(
            noise=noise,
            noise_type=noise_type,
            sensor_name=sensor_name,
            sensor_idx_range=sensor_name_to_idx_range[sensor_name],
        )

    def get_name(self) -> str:
        return f"{self.sensor_name}_obs"

    def observe(self, rollout_state: RolloutVariables, rng: PRNGKeyArray) -> Array:
        sensor_data = rollout_state.physics_state.data.sensordata[
            self.sensor_idx_range[0] : self.sensor_idx_range[1]
        ].ravel()
        return sensor_data

    def add_noise(self, observation: Array, rng: PRNGKeyArray) -> Array:
        return add_noise(observation, rng, self.noise_type, self.noise)


@attrs.define(frozen=True)
class BaseLinearAccelerationObservation(Observation):
    noise: float = attrs.field(default=0.0)

    def observe(self, rollout_state: RolloutVariables, rng: PRNGKeyArray) -> Array:
        return rollout_state.physics_state.data.qacc[0:3]


@attrs.define(frozen=True)
class BaseAngularAccelerationObservation(Observation):
    noise: float = attrs.field(default=0.0)

<<<<<<< HEAD
    def observe(self, rollout_state: RolloutVariables, rng: PRNGKeyArray) -> Array:
        return rollout_state.physics_state.data.qacc[3:6]
=======
    def observe(self, state: PhysicsData, rng: PRNGKeyArray) -> Array:
        return state.qacc[3:6]


@attrs.define(frozen=True)
class ActuatorAccelerationObservation(Observation):
    noise: float = attrs.field(default=0.0)

    def observe(self, state: PhysicsData, rng: PRNGKeyArray) -> Array:
        return state.qacc[6:]
>>>>>>> 51a1690f
<|MERGE_RESOLUTION|>--- conflicted
+++ resolved
@@ -254,18 +254,13 @@
 class BaseAngularAccelerationObservation(Observation):
     noise: float = attrs.field(default=0.0)
 
-<<<<<<< HEAD
     def observe(self, rollout_state: RolloutVariables, rng: PRNGKeyArray) -> Array:
         return rollout_state.physics_state.data.qacc[3:6]
-=======
+
+
+@attrs.define(frozen=True)
+class ActuatorAccelerationObservation(Observation):
+    noise: float = attrs.field(default=0.0)
+
     def observe(self, state: PhysicsData, rng: PRNGKeyArray) -> Array:
-        return state.qacc[3:6]
-
-
-@attrs.define(frozen=True)
-class ActuatorAccelerationObservation(Observation):
-    noise: float = attrs.field(default=0.0)
-
-    def observe(self, state: PhysicsData, rng: PRNGKeyArray) -> Array:
-        return state.qacc[6:]
->>>>>>> 51a1690f
+        return rollout_state.physics_state.data.qacc[6:]