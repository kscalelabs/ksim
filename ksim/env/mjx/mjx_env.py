"""The environment used to run massively parallel rollouts.

Philosophy:
- Think of the environment as a function of the state, system, action, and rng.
- Rollouts are performed by vectorizing (vmap) the reset and step functions, with a final trajectory
  of shape (time, num_envs, *obs_shape/s).

Rollouts return a trajectory of shape (time, num_envs, ).
"""

import asyncio
import functools
import logging
from dataclasses import dataclass
from typing import Collection, TypeVar

import chex
import jax
import jax.numpy as jnp
import mujoco
import numpy as np
import xax
from flax.core import FrozenDict
from jaxtyping import Array, PRNGKeyArray, PyTree
from mujoco import mjx

from ksim.builders.commands import Command, CommandBuilder
from ksim.builders.observation import Observation, ObservationBuilder
from ksim.builders.resets import Reset, ResetBuilder
from ksim.builders.rewards import Reward, RewardBuilder
from ksim.builders.terminations import Termination, TerminationBuilder
from ksim.env.base_env import BaseEnv, BaseEnvConfig
from ksim.env.mjx.actuators.base_actuator import Actuators
from ksim.env.mjx.actuators.mit_actuator import MITPositionActuators
from ksim.env.mjx.actuators.scaled_torque_actuator import ScaledTorqueActuators
from ksim.env.types import EnvState
from ksim.model.formulations import ActorCriticAgent
from ksim.utils.data import BuilderData
from ksim.utils.jit import legit_jit
from ksim.utils.mujoco import make_mujoco_mappings
from ksim.utils.profile import profile
from ksim.utils.robot_model import get_model_and_metadata

logger = logging.getLogger(__name__)

T = TypeVar("T")


<<<<<<< HEAD
=======
@profile
@legit_jit()
def mjx_forward(mjx_model: mjx.Model, mjx_data: mjx.Data) -> mjx.Data:
    """Forward pass of the mjx model."""
    return mjx.forward(mjx_model, mjx_data)


@profile
@legit_jit()
def mjx_step(mjx_model: mjx.Model, mjx_data: mjx.Data) -> mjx.Data:
    """Step pass of the mjx model."""
    return mjx.step(mjx_model, mjx_data)


>>>>>>> f8279115
def _unique_list(things: list[tuple[str, T]]) -> list[tuple[str, T]]:
    """Ensures that all names are unique."""
    names: set[str] = set()
    return_list: list[tuple[str, T]] = []
    for base_name, thing in things:
        name, idx = base_name, 1
        while name in names:
            idx += 1
            name = f"{base_name}_{idx}"
        names.add(name)
        return_list.append((name, thing))
    return return_list


@jax.tree_util.register_dataclass
@dataclass
class MjxEnvConfig(BaseEnvConfig):
    # environment configuration options
    debug_env: bool = xax.field(value=False, help="Whether to enable debug mode for the env.")

    # action configuration options
    min_action_latency: float = xax.field(value=0.0, help="The minimum action latency.")
    max_action_latency: float = xax.field(value=0.0, help="The maximum action latency.")

    # solver configuration options
    solver_iterations: int = xax.field(value=6, help="Number of main solver iterations.")
    solver_ls_iterations: int = xax.field(value=6, help="Number of line search iterations.")
    disable_flags_bitmask: int = xax.field(
        value=mujoco.mjtDisableBit.mjDSBL_EULERDAMP.value, help="Bitmask of flags to disable."
    )

    # simulation artifact options
    ignore_cached_urdf: bool = xax.field(value=False, help="Whether to ignore the cached URDF.")

    # actuator configuration options
    actuator_type: str = xax.field(value="mit", help="The type of actuator to use.")


# The new stateless environment – note that we do not call any stateful methods.
class MjxEnv(BaseEnv):
    """An environment for massively parallel rollouts, stateless to obj state and system parameters.

    In this design:
      - All state (a EnvState) is passed in and returned by reset and step.
      - The underlying Mujoco model (here referred to as `mjx_model`) is provided to step/reset.
      - Rollouts are performed by vectorizing (vmap) the reset and step functions,
        with a final trajectory of shape (time, num_envs, ...).
      - The step wrapper only computes a reset (via jax.lax.cond) if the done flag is True.
    """

    actuators: Actuators
    config: MjxEnvConfig

    def __init__(
        self,
        config: MjxEnvConfig,
        terminations: Collection[Termination | TerminationBuilder],
        resets: Collection[Reset | ResetBuilder],
        rewards: Collection[Reward | RewardBuilder],
        observations: Collection[Observation | ObservationBuilder],
        commands: Collection[Command | CommandBuilder] = (),
    ) -> None:
        self.config = config

        if self.config.max_action_latency < self.config.min_action_latency:
            raise ValueError(
                f"Maximum action latency ({self.config.max_action_latency}) must be greater than "
                f"minimum action latency ({self.config.min_action_latency})"
            )
        if self.config.min_action_latency < 0:
            raise ValueError(
                f"Action latency ({self.config.min_action_latency}) must be non-negative"
            )

        self.min_action_latency_step = round(self.config.min_action_latency / self.config.dt)
        self.max_action_latency_step = round(self.config.max_action_latency / self.config.dt)

        # getting the robot model and metadata
        robot_model_path, robot_model_metadata = asyncio.run(
            get_model_and_metadata(
                self.config.robot_model_name,
                cache=not self.config.ignore_cached_urdf,
            )
        )

        logger.info("Loading robot model %s", robot_model_path)
        # mj_model = load_mjmodel(robot_model_path, self.config.robot_model_scene)
        mj_model = mujoco.MjModel.from_xml_path(robot_model_path)
        mj_model = self._override_model_settings(mj_model)

        self.default_mj_model = mj_model
        self.default_mj_data = mujoco.MjData(mj_model)
        self.default_mjx_model = mjx.put_model(mj_model)
        self.default_mjx_data = mjx.make_data(self.default_mjx_model)
        self.mujoco_mappings = make_mujoco_mappings(self.default_mjx_model)
        match self.config.actuator_type:
            case "mit":
                self.actuators = MITPositionActuators(
                    actuators_metadata=robot_model_metadata.actuators,
                    mujoco_mappings=self.mujoco_mappings,
                )
            case "scaled_torque":
                self.actuators = ScaledTorqueActuators(
                    actuators_metadata=robot_model_metadata.actuators,
                    mujoco_mappings=self.mujoco_mappings,
                )

        # preparing builder data.
        data = BuilderData(
            model=self.default_mjx_model,
            dt=self.config.dt,
            ctrl_dt=self.config.ctrl_dt,
            mujoco_mappings=self.mujoco_mappings,
        )
        # storing the termination, reset, reward, observation, and command builders
        terminations_v = [t(data) if isinstance(t, TerminationBuilder) else t for t in terminations]
        resets_v = [r(data) if isinstance(r, ResetBuilder) else r for r in resets]
        rewards_v = [r(data) if isinstance(r, RewardBuilder) else r for r in rewards]
        observations_v = [o(data) if isinstance(o, ObservationBuilder) else o for o in observations]
        commands_v = [c(data) if isinstance(c, CommandBuilder) else c for c in commands]

        self.terminations = _unique_list([(term.termination_name, term) for term in terminations_v])
        self.resets = _unique_list([(reset.reset_name, reset) for reset in resets_v])
        self.rewards = _unique_list([(reward.reward_name, reward) for reward in rewards_v])
        self.observations = _unique_list([(obs.observation_name, obs) for obs in observations_v])
        self.commands = _unique_list([(cmd.command_name, cmd) for cmd in commands_v])

        # For simplicity, assume integer (increase granularity if needed).
        assert self.config.ctrl_dt % self.config.dt == 0, "ctrl_dt must be a multiple of dt"
        self.physics_dt_per_ctrl_dt = int(self.config.ctrl_dt / self.config.dt)

    ###################
    # Post Processing #
    ###################

    def _override_model_settings(self, mj_model: mujoco.MjModel) -> mujoco.MjModel:
        """Override default sim settings."""
        mj_model.opt.solver = mujoco.mjtSolver.mjSOL_CG
<<<<<<< HEAD
        mj_model.opt.iterations = self.config.solver_iterations
        mj_model.opt.ls_iterations = self.config.solver_ls_iterations
        mj_model.opt.timestep = self.config.dt
        mj_model.opt.disableflags = self.config.disable_flags_bitmask
=======
        mj_model.opt.iterations = 6
        mj_model.opt.ls_iterations = 6

        # mj_model.opt.solver = mujoco.mjtSolver.mjSOL_CG
        # mj_model.opt.disableflags = mujoco.
        # mj_model.opt.iterations = self.config.solver_iterations
        # mj_model.opt.ls_iterations = self.config.solver_ls_iterations
        # mj_model.opt.timestep = self.config.dt
>>>>>>> f8279115

        return mj_model

    @profile
    @legit_jit(static_argnames=["self"])
    def get_observation(self, mjx_data_L: mjx.Data, rng: jax.Array) -> FrozenDict[str, Array]:
        """Compute observations from the pipeline state."""
        observations = {}
        for observation_name, observation in self.observations:
            rng, obs_rng = jax.random.split(rng)
            observation_value = observation(mjx_data_L, obs_rng)
            observations[observation_name] = observation_value
        return FrozenDict(observations)

    @profile
    @legit_jit(static_argnames=["self"])
    def get_rewards(
        self,
        action_L_t_minus_1: Array,
        mjx_data_L_t: mjx.Data,
        command_L_t: FrozenDict[str, Array],
        action_L_t: Array,
        mjx_data_L_t_plus_1: mjx.Data,
    ) -> FrozenDict[str, Array]:
        """Compute rewards from the state transition."""
        rewards = {}
        for reward_name, reward in self.rewards:
            reward_val = (
                reward(
                    action_t_minus_1=action_L_t_minus_1,
                    mjx_data_t=mjx_data_L_t,
                    command_t=command_L_t,
                    action_t=action_L_t,
                    mjx_data_t_plus_1=mjx_data_L_t_plus_1,
                )
                * reward.scale
            )
            chex.assert_shape(
                reward_val, (), custom_message=f"Reward {reward_name} must be a scalar"
            )
            rewards[reward_name] = reward_val
        return FrozenDict(rewards)

    @profile
    @legit_jit(static_argnames=["self"])
    def get_terminations(self, mjx_data_L_t_plus_1: mjx.Data) -> FrozenDict[str, Array]:
        """Compute termination conditions from the pipeline state."""
        terminations = {}
        for termination_name, termination in self.terminations:
            term_val = termination(mjx_data_L_t_plus_1)
            chex.assert_shape(
                term_val, (), custom_message=f"Termination {termination_name} must be a scalar"
            )
            terminations[termination_name] = term_val
        return FrozenDict(terminations)

    @profile
    @legit_jit(static_argnames=["self"])
    def get_initial_commands(
        self, rng: PRNGKeyArray, initial_time: Array | None
    ) -> FrozenDict[str, Array]:
        """Compute initial commands from the pipeline state."""
        commands = {}
        if initial_time is None:
            initial_time = jnp.array(0.0)
        for command_name, command_def in self.commands:
            assert isinstance(command_def, Command)
            command_val = command_def(rng, initial_time)
            commands[command_name] = command_val
        return FrozenDict(commands)

    @profile
    @legit_jit(static_argnames=["self"])
    def get_commands(
        self, prev_commands: FrozenDict[str, Array], rng: PRNGKeyArray, time: Array
    ) -> FrozenDict[str, Array]:
        """Compute commands from the pipeline state."""
        commands = {}
        for command_name, command_def in self.commands:
            assert isinstance(command_def, Command)
            prev_command = prev_commands[command_name]
            assert isinstance(prev_command, Array)
            command_val = command_def.update(prev_command, rng, time)
            commands[command_name] = command_val
        return FrozenDict(commands)

    #####################################
    # Stepping and Resetting Main Logic #
    #####################################

    @profile
    def apply_physics_steps(
        self,
        mjx_model_L: mjx.Model,
        mjx_data_L: mjx.Data,
        previous_action_L: Array,
        current_action_L: Array,
        num_latency_steps: Array,
    ) -> mjx.Data:
        """A 'step' of the environment on a state composes multiple steps of the actual physics.

        We take num_latency_steps (continuing the feedback loop for the previous action), then we
        apply the feedback loop for the current action for the remainder of the physics steps.
        """
        n_steps = self.physics_dt_per_ctrl_dt

        def f(carry: tuple[mjx.Data, Array], _: None) -> tuple[tuple[mjx.Data, Array], None]:
            data, step_num = carry

            action_motor_sees = jax.lax.select(
                step_num >= num_latency_steps, current_action_L, previous_action_L
            )
<<<<<<< HEAD
            torques = self.actuators.get_ctrl(data, action_motor_sees)
            data_with_ctrl = data.replace(ctrl=torques)
            data_with_ctrl = mjx.forward(mjx_model_L, data_with_ctrl)
            new_data = mjx.step(mjx_model_L, data_with_ctrl)
            return (new_data, step_num + 1.0), None

        final_data_L = jax.lax.scan(f, (mjx_data_L, jnp.array(0.0)), None, n_steps)[0][0]
        return final_data_L

    ###########################
    # Main API Implementation #
    ###########################

    @profile
    def get_init_physics_data(
        self,
        num_envs: int,
    ) -> mjx.Data:
        """Get initial mjx.Data (EL)."""

        def get_init_data(rng: jax.Array) -> mjx.Data:
            data = mjx.make_data(self.default_mjx_model)
            return data

        rngs = jax.random.split(jax.random.PRNGKey(0), num_envs)
        default_data_EL = jax.vmap(get_init_data)(rngs)

        mjx_data_EL_0 = jax.vmap(mjx.forward, in_axes=(None, 0))(
            self.default_mjx_model, default_data_EL
        )

        return mjx_data_EL_0

    def get_init_physics_model(
        self,
    ) -> mjx.Model:
        """Get the initial physics model for the environment (L)."""
        return self.default_mjx_model

    @profile
    def get_dummy_env_states(
        self,
        num_envs: int,
    ) -> EnvState:
        """Get initial environment states (EL)."""
        rng = jax.random.PRNGKey(0)
        cmd_rng, obs_rng = jax.random.split(rng, 2)
        mjx_data_EL_0 = self.get_init_physics_data(num_envs)
        timestep_E = mjx_data_EL_0.time
        obs_rng_E = jax.random.split(obs_rng, num_envs)
        command_rng_E = jax.random.split(cmd_rng, num_envs)
        obs_dummy_EL = jax.vmap(self.get_observation)(mjx_data_EL_0, obs_rng_E)
        command_dummy_EL = jax.vmap(self.get_initial_commands)(command_rng_E, timestep_E)

        termination_components = {name: jnp.zeros((num_envs,)) for name, _ in self.terminations}
        reward_components = {name: jnp.zeros((num_envs,)) for name, _ in self.rewards}

        return EnvState(
            obs=obs_dummy_EL,
            command=command_dummy_EL,
            action=jnp.ones((num_envs, self.action_size)),
            reward=jnp.ones((num_envs,)),
            done=jnp.zeros((num_envs,), dtype=jnp.bool_),
            timestep=timestep_E,
            termination_components=FrozenDict(termination_components),
            reward_components=FrozenDict(reward_components),
=======
            # torques = self.actuators.get_ctrl(data, action_motor_sees)
            data_with_ctrl = data.replace(ctrl=action_motor_sees)
            data_with_ctrl = mjx_forward(mjx_model_L, data_with_ctrl)
            new_data = mjx_step(mjx_model_L, data_with_ctrl)
            return (new_data, step_num + 1.0), None

        final_data_L = jax.lax.scan(f, (mjx_data_L, jnp.array(0.0)), None, n_steps)[0][0]
        return final_data_L

    ###########################
    # Main API Implementation #
    ###########################

    @profile
    def get_init_physics_data(
        self,
        num_envs: int,
    ) -> mjx.Data:
        """Get initial mjx.Data (EL)."""

        def get_init_data(rng: jax.Array) -> mjx.Data:
            data = mjx.make_data(self.default_mjx_model)
            return data

        rngs = jax.random.split(jax.random.PRNGKey(0), num_envs)
        default_data_EL = jax.vmap(get_init_data)(rngs)

        mjx_data_EL_0 = jax.vmap(mjx_forward, in_axes=(None, 0))(
            self.default_mjx_model, default_data_EL
        )

        return mjx_data_EL_0

    def get_init_physics_model(
        self,
    ) -> mjx.Model:
        """Get the initial physics model for the environment (L)."""
        return self.default_mjx_model

    @profile
    def get_dummy_env_states(
        self,
        num_envs: int,
    ) -> EnvState:
        """Get initial environment states (EL)."""
        rng = jax.random.PRNGKey(0)
        cmd_rng, obs_rng = jax.random.split(rng, 2)
        mjx_data_EL_0 = self.get_init_physics_data(num_envs)
        timestep_E = mjx_data_EL_0.time
        obs_rng_E = jax.random.split(obs_rng, num_envs)
        command_rng_E = jax.random.split(cmd_rng, num_envs)
        obs_dummy_EL = jax.vmap(self.get_observation)(mjx_data_EL_0, obs_rng_E)
        command_dummy_EL = jax.vmap(self.get_initial_commands)(command_rng_E, timestep_E)

        termination_components = {name: jnp.zeros((num_envs,)) for name, _ in self.terminations}
        reward_components = {name: jnp.zeros((num_envs,)) for name, _ in self.rewards}

        return EnvState(
            obs=obs_dummy_EL,
            command=command_dummy_EL,
            action=jnp.ones((num_envs, self.action_size)),
            reward=jnp.ones((num_envs,)),
            done=jnp.zeros((num_envs,), dtype=jnp.bool_),
            timestep=timestep_E,
            termination_components=FrozenDict(termination_components),
            reward_components=FrozenDict(reward_components),
        )

    @profile
    def reset(
        self,
        model: ActorCriticAgent,
        variables: PyTree,
        rng: jax.Array,
        physics_model_L: mjx.Model,
    ) -> tuple[EnvState, mjx.Data]:
        """Using model and variables, returns initial state and data (EL, EL).

        We couple the step and actor because we couple the actions with the rest
        of env state. This ultimately allows for extremely constrained `EnvState`s,
        which promote correct RL code.

        Additionally, using a carry state for mjx model and data allows for
        efficient unrolling of trajectories.
        """
        mjx_model_L = physics_model_L
        mjx_data_L_0 = mjx.make_data(mjx_model_L)

        for _, reset_func in self.resets:
            mjx_data_L_0 = reset_func(mjx_data_L_0, rng)
        assert isinstance(mjx_data_L_0, mjx.Data)

        rng, obs_rng = jax.random.split(rng, 2)
        timestep = jnp.array(0.0)

        mjx_data_L_0 = mjx_forward(mjx_model_L, mjx_data_L_0)
        obs_L_0 = self.get_observation(mjx_data_L_0, obs_rng)
        command_L_0 = self.get_initial_commands(rng, timestep)

        action_L_0, action_log_prob_L_0 = model.apply(
            variables, obs_L_0, command_L_0, rng, method="actor_sample_and_log_prob"
        )
        assert isinstance(action_log_prob_L_0, Array)
        mjx_data_L_1 = self.apply_physics_steps(
            mjx_model_L=mjx_model_L,
            mjx_data_L=mjx_data_L_0,
            previous_action_L=action_L_0,  # NOTE: Effectively means no latency for first action.
            current_action_L=action_L_0,
            num_latency_steps=jnp.array(0),  # Enforced here as well...
        )

        done_L_0 = jnp.array(False, dtype=jnp.bool_)
        reward_L_0 = jnp.array(0.0)

        term_components_L_0 = {k: v for k, v in self.get_terminations(mjx_data_L_1).items()}
        reward_components_L_0 = {
            k: v
            for k, v in self.get_rewards(
                action_L_0, mjx_data_L_0, command_L_0, action_L_0, mjx_data_L_1
            ).items()
        }

        env_state_L_0 = EnvState(
            obs=obs_L_0,
            command=command_L_0,
            action=action_L_0,
            reward=reward_L_0,
            done=done_L_0,
            timestep=timestep,
            termination_components=FrozenDict(term_components_L_0),
            reward_components=FrozenDict(reward_components_L_0),
>>>>>>> f8279115
        )
        return env_state_L_0, mjx_data_L_1

    @profile
<<<<<<< HEAD
    @legit_jit(static_argnames=["self", "model"])
    def reset(
        self,
        model: ActorCriticAgent,
        variables: PyTree,
        rng: jax.Array,
        physics_model_L: mjx.Model,
    ) -> tuple[EnvState, mjx.Data]:
        """Using model and variables, returns initial state and data (EL, EL).

        We couple the step and actor because we couple the actions with the rest
        of env state. This ultimately allows for extremely constrained `EnvState`s,
        which promote correct RL code.

        Additionally, using a carry state for mjx model and data allows for
        efficient unrolling of trajectories.
        """
        mjx_model_L = physics_model_L
        mjx_data_L_0 = mjx.make_data(mjx_model_L)

        for _, reset_func in self.resets:
            rng, reset_rng = jax.random.split(rng, 2)
            mjx_data_L_0 = reset_func(mjx_data_L_0, reset_rng)
        assert isinstance(mjx_data_L_0, mjx.Data)
        mjx_data_L_0 = mjx.forward(mjx_model_L, mjx_data_L_0)

        rng, obs_rng = jax.random.split(rng, 2)
        timestep = jnp.array(0.0)

        mjx_data_L_0 = mjx.forward(mjx_model_L, mjx_data_L_0)
        obs_L_0 = self.get_observation(mjx_data_L_0, obs_rng)
        command_L_0 = self.get_initial_commands(rng, timestep)

        action_L_0, action_log_prob_L_0 = model.apply(
            variables, obs_L_0, command_L_0, rng, method="actor_sample_and_log_prob"
        )
        assert isinstance(action_log_prob_L_0, Array)
        mjx_data_L_1 = self.apply_physics_steps(
            mjx_model_L=mjx_model_L,
            mjx_data_L=mjx_data_L_0,
            previous_action_L=action_L_0,  # NOTE: Effectively means no latency for first action.
            current_action_L=action_L_0,
            num_latency_steps=jnp.array(0),  # Enforced here as well...
        )

        done_L_0 = jnp.array(False, dtype=jnp.bool_)
        reward_L_0 = jnp.array(0.0)

        term_components_L_0 = {k: v for k, v in self.get_terminations(mjx_data_L_1).items()}
        reward_components_L_0 = {
            k: v
            for k, v in self.get_rewards(
                action_L_0, mjx_data_L_0, command_L_0, action_L_0, mjx_data_L_1
            ).items()
        }

        env_state_L_0 = EnvState(
            obs=obs_L_0,
            command=command_L_0,
            action=action_L_0,
            reward=reward_L_0,
            done=done_L_0,
            timestep=timestep,
            termination_components=FrozenDict(term_components_L_0),
            reward_components=FrozenDict(reward_components_L_0),
        )
        return env_state_L_0, mjx_data_L_1

    @profile
    @legit_jit(static_argnames=["self", "model"])
    def step(
        self,
        model: ActorCriticAgent,
        variables: PyTree,
        env_state_L_t_minus_1: EnvState,
        rng: PRNGKeyArray,
        physics_data_L_t: mjx.Data,
        physics_model_L: mjx.Model,
    ) -> tuple[EnvState, mjx.Data]:
        """Stepping the environment in a consistent, JIT-able manner. Works on a single environment.

        We couple the step and actor because we couple the actions with the rest of env state. This
        ultimately allows for extremely constrained `EnvState`s, which promote correct RL code.

        At t=t_0:
            - Action is sampled.
            - Latency steps are sampled.

        At t=t_i:
            - If i < latency_steps, apply the previous action. Otherwise, apply the current action.
            - Physics step is taken.
            - TODO: State perturbations are applied.

        At t=t_f:
            - The final state is returned.
            - Observations are computed.
            - Rewards are computed.
            - Terminations are computed.
        """
        mjx_model_L = physics_model_L
        mjx_data_L_t = physics_data_L_t

        rng, latency_rng, obs_rng = jax.random.split(rng, 3)
        timestep = mjx_data_L_t.time
        latency_steps = jax.random.randint(
            key=latency_rng,
            shape=(),
            minval=self.min_action_latency_step,
            maxval=self.max_action_latency_step,
        )

        obs_L_t = self.get_observation(mjx_data_L_t, obs_rng)
        command_L_t = self.get_commands(env_state_L_t_minus_1.command, rng, timestep)
        action_L_t, _ = model.apply(
            variables, obs_L_t, command_L_t, rng, method="actor_sample_and_log_prob"
        )

        mjx_data_L_t_plus_1 = self.apply_physics_steps(
            mjx_model_L=mjx_model_L,
            mjx_data_L=mjx_data_L_t,
            previous_action_L=env_state_L_t_minus_1.action,
            current_action_L=action_L_t,
            num_latency_steps=latency_steps,
        )

        all_dones = self.get_terminations(mjx_data_L_t_plus_1)
        done_L_t = jnp.stack([v for _, v in all_dones.items()]).any()
        all_rewards = self.get_rewards(
            env_state_L_t_minus_1.action,
            mjx_data_L_t,
            command_L_t,
            action_L_t,
            mjx_data_L_t_plus_1,
        )
        reward_L_t = jnp.stack([v for _, v in all_rewards.items()]).sum()

        term_components_L_t = {k: v for k, v in all_dones.items()}
        reward_components_L_t = {k: v for k, v in all_rewards.items()}

        env_state_L_t = EnvState(
            obs=obs_L_t,
            command=command_L_t,
            action=action_L_t,
            reward=reward_L_t,
            done=done_L_t,
            timestep=timestep,
            termination_components=FrozenDict(term_components_L_t),
            reward_components=FrozenDict(reward_components_L_t),
        )

        return env_state_L_t, mjx_data_L_t_plus_1
=======
    def step(
        self,
        model: ActorCriticAgent,
        variables: PyTree,
        env_state_L_t_minus_1: EnvState,
        rng: PRNGKeyArray,
        physics_data_L_t: mjx.Data,
        physics_model_L: mjx.Model,
    ) -> tuple[EnvState, mjx.Data]:
        """Stepping the environment in a consistent, JIT-able manner. Works on a single environment.

        We couple the step and actor because we couple the actions with the rest of env state. This
        ultimately allows for extremely constrained `EnvState`s, which promote correct RL code.

        At t=t_0:
            - Action is sampled.
            - Latency steps are sampled.

        At t=t_i:
            - If i < latency_steps, apply the previous action. Otherwise, apply the current action.
            - Physics step is taken.
            - TODO: State perturbations are applied.

        At t=t_f:
            - The final state is returned.
            - Observations are computed.
            - Rewards are computed.
            - Terminations are computed.
        """
        mjx_model_L = physics_model_L
        mjx_data_L_t = physics_data_L_t

        rng, latency_rng, obs_rng = jax.random.split(rng, 3)
        timestep = mjx_data_L_t.time
        latency_steps = jax.random.randint(
            key=latency_rng,
            shape=(),
            minval=self.min_action_latency_step,
            maxval=self.max_action_latency_step,
        )

        obs_L_t = self.get_observation(mjx_data_L_t, obs_rng)
        command_L_t = self.get_commands(env_state_L_t_minus_1.command, rng, timestep)
        action_L_t, _ = model.apply(
            variables, obs_L_t, command_L_t, rng, method="actor_sample_and_log_prob"
        )

        mjx_data_L_t_plus_1 = self.apply_physics_steps(
            mjx_model_L=mjx_model_L,
            mjx_data_L=mjx_data_L_t,
            previous_action_L=env_state_L_t_minus_1.action,
            current_action_L=action_L_t,
            num_latency_steps=latency_steps,
        )

        all_dones = self.get_terminations(mjx_data_L_t_plus_1)
        done_L_t = jnp.stack([v for _, v in all_dones.items()]).any()
        all_rewards = self.get_rewards(
            env_state_L_t_minus_1.action,
            mjx_data_L_t,
            command_L_t,
            action_L_t,
            mjx_data_L_t_plus_1,
        )
        reward_L_t = jnp.stack([v for _, v in all_rewards.items()]).sum()

        term_components_L_t = {k: v for k, v in all_dones.items()}
        reward_components_L_t = {k: v for k, v in all_rewards.items()}

        env_state_L_t = EnvState(
            obs=obs_L_t,
            command=command_L_t,
            action=action_L_t,
            reward=reward_L_t,
            done=done_L_t,
            timestep=timestep,
            termination_components=FrozenDict(term_components_L_t),
            reward_components=FrozenDict(reward_components_L_t),
        )

        return env_state_L_t, mjx_data_L_t_plus_1

    @profile
    @legit_jit(static_argnames=["self", "model"])
    def step_with_automatic_reset(
        self,
        env_state_L_t_minus_1: EnvState,
        physics_data_L_t: mjx.Data,
        rng: Array,
        *,
        physics_model_L: mjx.Model,
        model: ActorCriticAgent,
        variables: PyTree,
    ) -> tuple[EnvState, mjx.Data]:
        """Steps the environment and resets if needed."""
        reset_env_state_L_t, reset_mjx_data_L_t_plus_1 = self.reset(
            model=model,
            variables=variables,
            rng=rng,
            physics_model_L=physics_model_L,
        )

        step_env_state_L_t, step_mjx_data_L_t_plus_1 = self.step(
            model=model,
            variables=variables,
            env_state_L_t_minus_1=env_state_L_t_minus_1,
            rng=rng,
            physics_data_L_t=physics_data_L_t,
            physics_model_L=physics_model_L,
        )

        data_has_nans = jax.tree_util.tree_reduce(
            lambda a, b: jnp.logical_or(a, b),
            jax.tree_util.tree_map(lambda x: jnp.any(jnp.isnan(x)), step_mjx_data_L_t_plus_1),
        )

        do_reset = jnp.logical_or(env_state_L_t_minus_1.done, data_has_nans)

        new_state_L_t = jax.tree_util.tree_map(
            lambda r, s: jax.lax.select(do_reset, r, s),
            reset_env_state_L_t,
            step_env_state_L_t,
        )
        mjx_data_L_t_plus_1 = jax.tree_util.tree_map(
            lambda r, s: jax.lax.select(do_reset, r, s),
            reset_mjx_data_L_t_plus_1,
            step_mjx_data_L_t_plus_1,
        )

        return new_state_L_t, mjx_data_L_t_plus_1
>>>>>>> f8279115

    @profile
    def unroll_trajectories(
        self,
        model: ActorCriticAgent,
        variables: PyTree,
        rng: PRNGKeyArray,
        num_steps: int,
        num_envs: int,
        env_state_EL_t_minus_1: EnvState,
        physics_data_EL_t: mjx.Data,
        physics_model_L: mjx.Model,
        return_intermediate_data: bool = False,
    ) -> tuple[EnvState, mjx.Data]:
        """Returns EnvState rollout, final mjx.Data, and mjx.Data rollout.

        1. The batched reset (using vmap) initializes a state for each environment.
        2. A vectorized (vmap-ed) env_step function is defined that calls step.
        3. A jax.lax.scan unrolls the trajectory for num_steps.
        4. The resulting trajectory has shape (num_steps, num_envs, ...).

        Note that if `carry_mjx_data` and `carry_mjx_model` are provided, they
        will be used as the initial state and model, respectively. Otherwise,
        the default model and data will be used.
        """
<<<<<<< HEAD
        mjx_model_L = physics_model_L

        # Define env_step as a pure function with all dependencies passed explicitly
        def env_step(
            env_state_L_t_minus_1: EnvState,
            mjx_data_L_t: mjx.Data,
            rng: Array,
        ) -> tuple[EnvState, mjx.Data]:
            reset_env_state_L_t, reset_mjx_data_L_t_plus_1 = self.reset(
                model=model,
                variables=variables,
                rng=rng,
                physics_model_L=mjx_model_L,
            )

            step_env_state_L_t, step_mjx_data_L_t_plus_1 = self.step(
                model=model,
                variables=variables,
                env_state_L_t_minus_1=env_state_L_t_minus_1,
                rng=rng,
                physics_data_L_t=mjx_data_L_t,
                physics_model_L=mjx_model_L,
            )

            data_has_nans = jax.tree_util.tree_reduce(
                lambda a, b: jnp.logical_or(a, b),
                jax.tree_util.tree_map(lambda x: jnp.any(jnp.isnan(x)), step_mjx_data_L_t_plus_1),
            )
            # prevents robot from exploiting physics and discourages NaNs

            do_reset = jnp.logical_or(env_state_L_t_minus_1.done, data_has_nans)

            state_L_t = jax.tree_util.tree_map(
                lambda r, s: jax.lax.select(do_reset, r, s),
                reset_env_state_L_t,
                step_env_state_L_t,
            )
            mjx_data_L_t_plus_1 = jax.tree_util.tree_map(
                lambda r, s: jax.lax.select(do_reset, r, s),
                reset_mjx_data_L_t_plus_1,
                step_mjx_data_L_t_plus_1,
            )

            return state_L_t, mjx_data_L_t_plus_1

=======
        step_fn = functools.partial(
            self.step_with_automatic_reset,
            model=model,
            variables=variables,
            physics_model_L=physics_model_L,
        )

        # Define env_step as a pure function with all dependencies passed explicitly
>>>>>>> f8279115
        def scan_fn(
            carry: tuple[EnvState, mjx.Data, Array], _: None
        ) -> tuple[tuple[EnvState, mjx.Data, Array], tuple[EnvState, mjx.Data]]:
            env_state_EL_t_minus_1, mjx_data_EL_t, rng = carry
            rngs = jax.random.split(rng, num_envs + 1)
<<<<<<< HEAD
            env_state_EL_t, mjx_data_EL_t_plus_1 = jax.vmap(env_step, in_axes=(0, 0, 0))(
=======
            env_state_EL_t, mjx_data_EL_t_plus_1 = jax.vmap(step_fn, in_axes=(0, 0, 0))(
>>>>>>> f8279115
                env_state_EL_t_minus_1, mjx_data_EL_t, rngs[1:]
            )

            if return_intermediate_data:
                return (env_state_EL_t, mjx_data_EL_t_plus_1, rngs[0]), (
                    env_state_EL_t,
                    mjx_data_EL_t_plus_1,
                )
            else:
                return (env_state_EL_t, mjx_data_EL_t_plus_1, rngs[0]), (env_state_EL_t, None)

        (_, final_mjx_data_EL_f_plus_1, _), (env_state_TEL, mjx_data_TEL) = jax.lax.scan(
            f=scan_fn,
            init=(env_state_EL_t_minus_1, physics_data_EL_t, rng),
            xs=None,
            length=num_steps,
        )

        if return_intermediate_data:
            return env_state_TEL, mjx_data_TEL
        else:
            return env_state_TEL, final_mjx_data_EL_f_plus_1

    @profile
    def render_trajectory(
        self,
        model: ActorCriticAgent,
        variables: PyTree,
        rng: PRNGKeyArray,
        *,
        num_steps: int,
        width: int = 640,
        height: int = 480,
        camera: int | None = None,
    ) -> list[np.ndarray]:
        """Render a trajectory of the environment."""
        physics_model_L = self.get_init_physics_model()
        reset_rngs = jax.random.split(rng, 1)

        env_state_1L_0, physics_data_1L_1 = jax.vmap(self.reset, in_axes=(None, None, 0, None))(
            model, variables, reset_rngs, physics_model_L
        )

        _, traj_data = self.unroll_trajectories(
            model=model,
            variables=variables,
            rng=rng,
            num_steps=num_steps,
            num_envs=1,
            env_state_EL_t_minus_1=env_state_1L_0,
            physics_data_EL_t=physics_data_1L_1,
            physics_model_L=physics_model_L,
            return_intermediate_data=True,
        )

        mjx_data_traj = jax.tree_util.tree_map(lambda x: jnp.squeeze(x, axis=1), traj_data)

        mjx_data_list = [
            jax.tree_util.tree_map(lambda x: x[i], mjx_data_traj) for i in range(num_steps)
        ]

        render_mj_data = mujoco.MjData(self.default_mj_model)

        def render_frame(renderer: mujoco.Renderer, mjx_data: mjx.Data, camera: int) -> np.ndarray:
            # Create fresh MjData for each frame
            render_mj_data.qpos, render_mj_data.qvel = mjx_data.qpos, mjx_data.qvel
            render_mj_data.mocap_pos, render_mj_data.mocap_quat = (
                mjx_data.mocap_pos,
                mjx_data.mocap_quat,
            )
            render_mj_data.xfrc_applied = mjx_data.xfrc_applied

            # Ensure physics state is fully updated
            mujoco.mj_forward(self.default_mj_model, render_mj_data)

            # Update scene and render
            renderer.update_scene(render_mj_data, camera=camera, scene_option=scene_option)
            return renderer.render()

        camera_id = camera or 0

        renderer = mujoco.Renderer(self.default_mj_model, height=height, width=width)
        scene_option = mujoco.MjvOption()

        frames = []

        for data in mjx_data_list:
            frame = render_frame(renderer, data, camera_id)
            frames.append(frame)
        renderer.close()
        return frames

    @property
    def observation_size(self) -> int:
        """Size of the observation space."""
        raise NotImplementedError("Not implemented yet... need to compile observations?")

    @property
    def action_size(self) -> int:
        """Size of the action space."""
        return self.actuators.actuator_input_size<|MERGE_RESOLUTION|>--- conflicted
+++ resolved
@@ -46,8 +46,6 @@
 T = TypeVar("T")
 
 
-<<<<<<< HEAD
-=======
 @profile
 @legit_jit()
 def mjx_forward(mjx_model: mjx.Model, mjx_data: mjx.Data) -> mjx.Data:
@@ -62,7 +60,6 @@
     return mjx.step(mjx_model, mjx_data)
 
 
->>>>>>> f8279115
 def _unique_list(things: list[tuple[str, T]]) -> list[tuple[str, T]]:
     """Ensures that all names are unique."""
     names: set[str] = set()
@@ -157,6 +154,7 @@
         self.default_mj_data = mujoco.MjData(mj_model)
         self.default_mjx_model = mjx.put_model(mj_model)
         self.default_mjx_data = mjx.make_data(self.default_mjx_model)
+
         self.mujoco_mappings = make_mujoco_mappings(self.default_mjx_model)
         match self.config.actuator_type:
             case "mit":
@@ -177,6 +175,7 @@
             ctrl_dt=self.config.ctrl_dt,
             mujoco_mappings=self.mujoco_mappings,
         )
+
         # storing the termination, reset, reward, observation, and command builders
         terminations_v = [t(data) if isinstance(t, TerminationBuilder) else t for t in terminations]
         resets_v = [r(data) if isinstance(r, ResetBuilder) else r for r in resets]
@@ -201,12 +200,6 @@
     def _override_model_settings(self, mj_model: mujoco.MjModel) -> mujoco.MjModel:
         """Override default sim settings."""
         mj_model.opt.solver = mujoco.mjtSolver.mjSOL_CG
-<<<<<<< HEAD
-        mj_model.opt.iterations = self.config.solver_iterations
-        mj_model.opt.ls_iterations = self.config.solver_ls_iterations
-        mj_model.opt.timestep = self.config.dt
-        mj_model.opt.disableflags = self.config.disable_flags_bitmask
-=======
         mj_model.opt.iterations = 6
         mj_model.opt.ls_iterations = 6
 
@@ -215,7 +208,6 @@
         # mj_model.opt.iterations = self.config.solver_iterations
         # mj_model.opt.ls_iterations = self.config.solver_ls_iterations
         # mj_model.opt.timestep = self.config.dt
->>>>>>> f8279115
 
         return mj_model
 
@@ -328,11 +320,10 @@
             action_motor_sees = jax.lax.select(
                 step_num >= num_latency_steps, current_action_L, previous_action_L
             )
-<<<<<<< HEAD
-            torques = self.actuators.get_ctrl(data, action_motor_sees)
-            data_with_ctrl = data.replace(ctrl=torques)
-            data_with_ctrl = mjx.forward(mjx_model_L, data_with_ctrl)
-            new_data = mjx.step(mjx_model_L, data_with_ctrl)
+            # torques = self.actuators.get_ctrl(data, action_motor_sees)
+            data_with_ctrl = data.replace(ctrl=action_motor_sees)
+            data_with_ctrl = mjx_forward(mjx_model_L, data_with_ctrl)
+            new_data = mjx_step(mjx_model_L, data_with_ctrl)
             return (new_data, step_num + 1.0), None
 
         final_data_L = jax.lax.scan(f, (mjx_data_L, jnp.array(0.0)), None, n_steps)[0][0]
@@ -356,7 +347,7 @@
         rngs = jax.random.split(jax.random.PRNGKey(0), num_envs)
         default_data_EL = jax.vmap(get_init_data)(rngs)
 
-        mjx_data_EL_0 = jax.vmap(mjx.forward, in_axes=(None, 0))(
+        mjx_data_EL_0 = jax.vmap(mjx_forward, in_axes=(None, 0))(
             self.default_mjx_model, default_data_EL
         )
 
@@ -395,73 +386,6 @@
             timestep=timestep_E,
             termination_components=FrozenDict(termination_components),
             reward_components=FrozenDict(reward_components),
-=======
-            # torques = self.actuators.get_ctrl(data, action_motor_sees)
-            data_with_ctrl = data.replace(ctrl=action_motor_sees)
-            data_with_ctrl = mjx_forward(mjx_model_L, data_with_ctrl)
-            new_data = mjx_step(mjx_model_L, data_with_ctrl)
-            return (new_data, step_num + 1.0), None
-
-        final_data_L = jax.lax.scan(f, (mjx_data_L, jnp.array(0.0)), None, n_steps)[0][0]
-        return final_data_L
-
-    ###########################
-    # Main API Implementation #
-    ###########################
-
-    @profile
-    def get_init_physics_data(
-        self,
-        num_envs: int,
-    ) -> mjx.Data:
-        """Get initial mjx.Data (EL)."""
-
-        def get_init_data(rng: jax.Array) -> mjx.Data:
-            data = mjx.make_data(self.default_mjx_model)
-            return data
-
-        rngs = jax.random.split(jax.random.PRNGKey(0), num_envs)
-        default_data_EL = jax.vmap(get_init_data)(rngs)
-
-        mjx_data_EL_0 = jax.vmap(mjx_forward, in_axes=(None, 0))(
-            self.default_mjx_model, default_data_EL
-        )
-
-        return mjx_data_EL_0
-
-    def get_init_physics_model(
-        self,
-    ) -> mjx.Model:
-        """Get the initial physics model for the environment (L)."""
-        return self.default_mjx_model
-
-    @profile
-    def get_dummy_env_states(
-        self,
-        num_envs: int,
-    ) -> EnvState:
-        """Get initial environment states (EL)."""
-        rng = jax.random.PRNGKey(0)
-        cmd_rng, obs_rng = jax.random.split(rng, 2)
-        mjx_data_EL_0 = self.get_init_physics_data(num_envs)
-        timestep_E = mjx_data_EL_0.time
-        obs_rng_E = jax.random.split(obs_rng, num_envs)
-        command_rng_E = jax.random.split(cmd_rng, num_envs)
-        obs_dummy_EL = jax.vmap(self.get_observation)(mjx_data_EL_0, obs_rng_E)
-        command_dummy_EL = jax.vmap(self.get_initial_commands)(command_rng_E, timestep_E)
-
-        termination_components = {name: jnp.zeros((num_envs,)) for name, _ in self.terminations}
-        reward_components = {name: jnp.zeros((num_envs,)) for name, _ in self.rewards}
-
-        return EnvState(
-            obs=obs_dummy_EL,
-            command=command_dummy_EL,
-            action=jnp.ones((num_envs, self.action_size)),
-            reward=jnp.ones((num_envs,)),
-            done=jnp.zeros((num_envs,), dtype=jnp.bool_),
-            timestep=timestep_E,
-            termination_components=FrozenDict(termination_components),
-            reward_components=FrozenDict(reward_components),
         )
 
     @profile
@@ -527,164 +451,10 @@
             timestep=timestep,
             termination_components=FrozenDict(term_components_L_0),
             reward_components=FrozenDict(reward_components_L_0),
->>>>>>> f8279115
         )
         return env_state_L_0, mjx_data_L_1
 
     @profile
-<<<<<<< HEAD
-    @legit_jit(static_argnames=["self", "model"])
-    def reset(
-        self,
-        model: ActorCriticAgent,
-        variables: PyTree,
-        rng: jax.Array,
-        physics_model_L: mjx.Model,
-    ) -> tuple[EnvState, mjx.Data]:
-        """Using model and variables, returns initial state and data (EL, EL).
-
-        We couple the step and actor because we couple the actions with the rest
-        of env state. This ultimately allows for extremely constrained `EnvState`s,
-        which promote correct RL code.
-
-        Additionally, using a carry state for mjx model and data allows for
-        efficient unrolling of trajectories.
-        """
-        mjx_model_L = physics_model_L
-        mjx_data_L_0 = mjx.make_data(mjx_model_L)
-
-        for _, reset_func in self.resets:
-            rng, reset_rng = jax.random.split(rng, 2)
-            mjx_data_L_0 = reset_func(mjx_data_L_0, reset_rng)
-        assert isinstance(mjx_data_L_0, mjx.Data)
-        mjx_data_L_0 = mjx.forward(mjx_model_L, mjx_data_L_0)
-
-        rng, obs_rng = jax.random.split(rng, 2)
-        timestep = jnp.array(0.0)
-
-        mjx_data_L_0 = mjx.forward(mjx_model_L, mjx_data_L_0)
-        obs_L_0 = self.get_observation(mjx_data_L_0, obs_rng)
-        command_L_0 = self.get_initial_commands(rng, timestep)
-
-        action_L_0, action_log_prob_L_0 = model.apply(
-            variables, obs_L_0, command_L_0, rng, method="actor_sample_and_log_prob"
-        )
-        assert isinstance(action_log_prob_L_0, Array)
-        mjx_data_L_1 = self.apply_physics_steps(
-            mjx_model_L=mjx_model_L,
-            mjx_data_L=mjx_data_L_0,
-            previous_action_L=action_L_0,  # NOTE: Effectively means no latency for first action.
-            current_action_L=action_L_0,
-            num_latency_steps=jnp.array(0),  # Enforced here as well...
-        )
-
-        done_L_0 = jnp.array(False, dtype=jnp.bool_)
-        reward_L_0 = jnp.array(0.0)
-
-        term_components_L_0 = {k: v for k, v in self.get_terminations(mjx_data_L_1).items()}
-        reward_components_L_0 = {
-            k: v
-            for k, v in self.get_rewards(
-                action_L_0, mjx_data_L_0, command_L_0, action_L_0, mjx_data_L_1
-            ).items()
-        }
-
-        env_state_L_0 = EnvState(
-            obs=obs_L_0,
-            command=command_L_0,
-            action=action_L_0,
-            reward=reward_L_0,
-            done=done_L_0,
-            timestep=timestep,
-            termination_components=FrozenDict(term_components_L_0),
-            reward_components=FrozenDict(reward_components_L_0),
-        )
-        return env_state_L_0, mjx_data_L_1
-
-    @profile
-    @legit_jit(static_argnames=["self", "model"])
-    def step(
-        self,
-        model: ActorCriticAgent,
-        variables: PyTree,
-        env_state_L_t_minus_1: EnvState,
-        rng: PRNGKeyArray,
-        physics_data_L_t: mjx.Data,
-        physics_model_L: mjx.Model,
-    ) -> tuple[EnvState, mjx.Data]:
-        """Stepping the environment in a consistent, JIT-able manner. Works on a single environment.
-
-        We couple the step and actor because we couple the actions with the rest of env state. This
-        ultimately allows for extremely constrained `EnvState`s, which promote correct RL code.
-
-        At t=t_0:
-            - Action is sampled.
-            - Latency steps are sampled.
-
-        At t=t_i:
-            - If i < latency_steps, apply the previous action. Otherwise, apply the current action.
-            - Physics step is taken.
-            - TODO: State perturbations are applied.
-
-        At t=t_f:
-            - The final state is returned.
-            - Observations are computed.
-            - Rewards are computed.
-            - Terminations are computed.
-        """
-        mjx_model_L = physics_model_L
-        mjx_data_L_t = physics_data_L_t
-
-        rng, latency_rng, obs_rng = jax.random.split(rng, 3)
-        timestep = mjx_data_L_t.time
-        latency_steps = jax.random.randint(
-            key=latency_rng,
-            shape=(),
-            minval=self.min_action_latency_step,
-            maxval=self.max_action_latency_step,
-        )
-
-        obs_L_t = self.get_observation(mjx_data_L_t, obs_rng)
-        command_L_t = self.get_commands(env_state_L_t_minus_1.command, rng, timestep)
-        action_L_t, _ = model.apply(
-            variables, obs_L_t, command_L_t, rng, method="actor_sample_and_log_prob"
-        )
-
-        mjx_data_L_t_plus_1 = self.apply_physics_steps(
-            mjx_model_L=mjx_model_L,
-            mjx_data_L=mjx_data_L_t,
-            previous_action_L=env_state_L_t_minus_1.action,
-            current_action_L=action_L_t,
-            num_latency_steps=latency_steps,
-        )
-
-        all_dones = self.get_terminations(mjx_data_L_t_plus_1)
-        done_L_t = jnp.stack([v for _, v in all_dones.items()]).any()
-        all_rewards = self.get_rewards(
-            env_state_L_t_minus_1.action,
-            mjx_data_L_t,
-            command_L_t,
-            action_L_t,
-            mjx_data_L_t_plus_1,
-        )
-        reward_L_t = jnp.stack([v for _, v in all_rewards.items()]).sum()
-
-        term_components_L_t = {k: v for k, v in all_dones.items()}
-        reward_components_L_t = {k: v for k, v in all_rewards.items()}
-
-        env_state_L_t = EnvState(
-            obs=obs_L_t,
-            command=command_L_t,
-            action=action_L_t,
-            reward=reward_L_t,
-            done=done_L_t,
-            timestep=timestep,
-            termination_components=FrozenDict(term_components_L_t),
-            reward_components=FrozenDict(reward_components_L_t),
-        )
-
-        return env_state_L_t, mjx_data_L_t_plus_1
-=======
     def step(
         self,
         model: ActorCriticAgent,
@@ -815,7 +585,6 @@
         )
 
         return new_state_L_t, mjx_data_L_t_plus_1
->>>>>>> f8279115
 
     @profile
     def unroll_trajectories(
@@ -841,53 +610,6 @@
         will be used as the initial state and model, respectively. Otherwise,
         the default model and data will be used.
         """
-<<<<<<< HEAD
-        mjx_model_L = physics_model_L
-
-        # Define env_step as a pure function with all dependencies passed explicitly
-        def env_step(
-            env_state_L_t_minus_1: EnvState,
-            mjx_data_L_t: mjx.Data,
-            rng: Array,
-        ) -> tuple[EnvState, mjx.Data]:
-            reset_env_state_L_t, reset_mjx_data_L_t_plus_1 = self.reset(
-                model=model,
-                variables=variables,
-                rng=rng,
-                physics_model_L=mjx_model_L,
-            )
-
-            step_env_state_L_t, step_mjx_data_L_t_plus_1 = self.step(
-                model=model,
-                variables=variables,
-                env_state_L_t_minus_1=env_state_L_t_minus_1,
-                rng=rng,
-                physics_data_L_t=mjx_data_L_t,
-                physics_model_L=mjx_model_L,
-            )
-
-            data_has_nans = jax.tree_util.tree_reduce(
-                lambda a, b: jnp.logical_or(a, b),
-                jax.tree_util.tree_map(lambda x: jnp.any(jnp.isnan(x)), step_mjx_data_L_t_plus_1),
-            )
-            # prevents robot from exploiting physics and discourages NaNs
-
-            do_reset = jnp.logical_or(env_state_L_t_minus_1.done, data_has_nans)
-
-            state_L_t = jax.tree_util.tree_map(
-                lambda r, s: jax.lax.select(do_reset, r, s),
-                reset_env_state_L_t,
-                step_env_state_L_t,
-            )
-            mjx_data_L_t_plus_1 = jax.tree_util.tree_map(
-                lambda r, s: jax.lax.select(do_reset, r, s),
-                reset_mjx_data_L_t_plus_1,
-                step_mjx_data_L_t_plus_1,
-            )
-
-            return state_L_t, mjx_data_L_t_plus_1
-
-=======
         step_fn = functools.partial(
             self.step_with_automatic_reset,
             model=model,
@@ -896,17 +618,12 @@
         )
 
         # Define env_step as a pure function with all dependencies passed explicitly
->>>>>>> f8279115
         def scan_fn(
             carry: tuple[EnvState, mjx.Data, Array], _: None
         ) -> tuple[tuple[EnvState, mjx.Data, Array], tuple[EnvState, mjx.Data]]:
             env_state_EL_t_minus_1, mjx_data_EL_t, rng = carry
             rngs = jax.random.split(rng, num_envs + 1)
-<<<<<<< HEAD
-            env_state_EL_t, mjx_data_EL_t_plus_1 = jax.vmap(env_step, in_axes=(0, 0, 0))(
-=======
             env_state_EL_t, mjx_data_EL_t_plus_1 = jax.vmap(step_fn, in_axes=(0, 0, 0))(
->>>>>>> f8279115
                 env_state_EL_t_minus_1, mjx_data_EL_t, rngs[1:]
             )
 
@@ -990,9 +707,7 @@
 
         renderer = mujoco.Renderer(self.default_mj_model, height=height, width=width)
         scene_option = mujoco.MjvOption()
-
         frames = []
-
         for data in mjx_data_list:
             frame = render_frame(renderer, data, camera_id)
             frames.append(frame)
