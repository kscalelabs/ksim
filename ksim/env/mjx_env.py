"""The environment used to run massively parallel rollouts.

Philosophy:
- Think of the environment as a function of the state, system, action, and rng.
- Rollouts are performed by vectorizing (vmap) the reset and step functions, with a final trajectory
  of shape (time, num_envs, *obs_shape/s).

Rollouts return a trajectory of shape (time, num_envs, ).
"""

import functools
import logging
from abc import ABC
from dataclasses import dataclass
from pathlib import Path
from typing import Collection, TypeVar

import chex
import jax
import jax.numpy as jnp
import mujoco
import numpy as np
import xax
from flax.core import FrozenDict
from jaxtyping import Array, PRNGKeyArray
from kscale.web.gen.api import RobotURDFMetadataOutput
from mujoco import mjx

from ksim.actuators import Actuators, ActuatorsBuilder
from ksim.commands import Command, CommandBuilder
from ksim.env.base_env import BaseEnv, BaseEnvConfig
from ksim.env.types import EnvState
from ksim.model.base import Agent
from ksim.model.types import ModelInput
from ksim.normalization import Normalizer
from ksim.observation import Observation, ObservationBuilder
from ksim.resets import Reset, ResetBuilder
from ksim.rewards import Reward, RewardBuilder
from ksim.terminations import Termination, TerminationBuilder
from ksim.utils.data import BuilderData
from ksim.utils.mujoco import make_mujoco_mappings

logger = logging.getLogger(__name__)

T = TypeVar("T")


@xax.profile
@xax.jit()
def mjx_forward(mjx_model: mjx.Model, mjx_data: mjx.Data) -> mjx.Data:
    """Forward pass of the mjx model."""
    return mjx.forward(mjx_model, mjx_data)


@xax.profile
@xax.jit()
def mjx_step(mjx_model: mjx.Model, mjx_data: mjx.Data) -> mjx.Data:
    """Step pass of the mjx model."""
    return mjx.step(mjx_model, mjx_data)


def _unique_list(things: list[tuple[str, T]]) -> list[tuple[str, T]]:
    """Ensures that all names are unique."""
    names: set[str] = set()
    return_list: list[tuple[str, T]] = []
    for base_name, thing in things:
        name, idx = base_name, 1
        while name in names:
            idx += 1
            name = f"{base_name}_{idx}"
        names.add(name)
        return_list.append((name, thing))
    return return_list


@jax.tree_util.register_dataclass
@dataclass
class MjxEnvConfig(BaseEnvConfig):
    # Environment.
    debug_env: bool = xax.field(
        value=False,
        help="Whether to enable debug mode for the env.",
    )

    # Action.
    min_action_latency: float = xax.field(
        value=0.0,
        help="The minimum action latency.",
    )
    max_action_latency: float = xax.field(
        value=0.0,
        help="The maximum action latency.",
    )

    # Solver.
    solver_iterations: int = xax.field(
        value=6,
        help="Number of main solver iterations.",
    )
    solver_ls_iterations: int = xax.field(
        value=6,
        help="Number of line search iterations.",
    )
    disable_flags_bitmask: int = xax.field(
        value=mujoco.mjtDisableBit.mjDSBL_EULERDAMP.value,
        help="Bitmask of flags to disable.",
    )


Config = TypeVar("Config", bound=MjxEnvConfig)


class MjxEnv(BaseEnv[Config], ABC):
    """Wraps the MuJoCo MJX model.

    Args:
        config: The configuration for the environment.
        robot_model_path: The path to the robot model.
        actuators: The actuators for the environment.
        terminations: The terminations for the environment.
        resets: The resets for the environment.
        rewards: The rewards for the environment.
        observations: The observations for the environment.
    """

    config: Config
    actuators: Actuators

    def __init__(
        self,
        config: Config,
        robot_model_path: str | Path,
        robot_metadata_path: str | Path | None,
        actuators: Actuators | ActuatorsBuilder,
        terminations: Collection[Termination | TerminationBuilder],
        resets: Collection[Reset | ResetBuilder],
        rewards: Collection[Reward | RewardBuilder],
        observations: Collection[Observation | ObservationBuilder],
        commands: Collection[Command | CommandBuilder] = (),
    ) -> None:
        self.config = config
        if self.config.max_action_latency < self.config.min_action_latency:
            raise ValueError(
                f"Maximum action latency ({self.config.max_action_latency}) must be greater than "
                f"minimum action latency ({self.config.min_action_latency})"
            )
        if self.config.min_action_latency < 0:
            raise ValueError(f"Action latency ({self.config.min_action_latency}) must be non-negative")

        self.min_action_latency_step = round(self.config.min_action_latency / self.config.dt)
        self.max_action_latency_step = round(self.config.max_action_latency / self.config.dt)

        # ML: we will probably overhaul all of this in due time.
        # right now loading model and metadata from kscale-assets submodule directly.
        # when we have clarity on where the assets should come from, we should rewrite.
        logger.info("Loading robot model %s", robot_model_path)
        mj_model = mujoco.MjModel.from_xml_path(str(robot_model_path))
        mj_model = self._override_model_settings(mj_model)
        if robot_metadata_path is not None:
            with open(robot_metadata_path, "r") as f:
                robot_metadata = RobotURDFMetadataOutput.model_validate_json(f.read())
        else:
            robot_metadata = None

        self.default_mj_model = mj_model
        self.default_mj_data = mujoco.MjData(mj_model)
        self.default_mjx_model = mjx.put_model(mj_model)
        self.default_mjx_data = mjx.make_data(self.default_mjx_model)

        self.mujoco_mappings = make_mujoco_mappings(self.default_mjx_model)

        # preparing builder data.
        data = BuilderData(
            robot_model=self.default_mjx_model,
            robot_metadata=robot_metadata,
            dt=self.config.dt,
            ctrl_dt=self.config.ctrl_dt,
            mujoco_mappings=self.mujoco_mappings,
        )

        # creating actuators with metadata (if required)
        if isinstance(actuators, ActuatorsBuilder):
            self.actuators = actuators(data)
        else:
            self.actuators = actuators

        # storing the termination, reset, reward, observation, and command builders
        terminations_v = [t(data) if isinstance(t, TerminationBuilder) else t for t in terminations]
        resets_v = [r(data) if isinstance(r, ResetBuilder) else r for r in resets]
        rewards_v = [r(data) if isinstance(r, RewardBuilder) else r for r in rewards]
        observations_v = [o(data) if isinstance(o, ObservationBuilder) else o for o in observations]
        commands_v = [c(data) if isinstance(c, CommandBuilder) else c for c in commands]

        self.terminations = _unique_list([(term.termination_name, term) for term in terminations_v])
        self.resets = _unique_list([(reset.reset_name, reset) for reset in resets_v])
        self.rewards = _unique_list([(reward.reward_name, reward) for reward in rewards_v])
        self.observations = _unique_list([(obs.observation_name, obs) for obs in observations_v])
        self.commands = _unique_list([(cmd.command_name, cmd) for cmd in commands_v])

        if isinstance(actuators, ActuatorsBuilder):
            self.actuators = actuators(data)
        else:
            self.actuators = actuators

        # For simplicity, assume integer (increase granularity if needed).
        assert self.config.ctrl_dt % self.config.dt == 0, "ctrl_dt must be a multiple of dt"
        self.physics_dt_per_ctrl_dt = int(self.config.ctrl_dt / self.config.dt)

    def _override_model_settings(self, mj_model: mujoco.MjModel) -> mujoco.MjModel:
        """Override default sim settings."""
        mj_model.opt.iterations = self.config.solver_iterations
        mj_model.opt.ls_iterations = self.config.solver_ls_iterations
        mj_model.opt.timestep = self.config.dt
        mj_model.opt.disableflags = self.config.disable_flags_bitmask
        mj_model.opt.solver = mujoco.mjtSolver.mjSOL_CG
        return mj_model

    @xax.profile
    @xax.jit(static_argnames=["self"])
    def get_observation(self, mjx_data_L: mjx.Data, rng: jax.Array) -> FrozenDict[str, Array]:
        """Compute observations from the pipeline state."""
        observations = {}
        for observation_name, observation in self.observations:
            rng, obs_rng = jax.random.split(rng)
            observation_value = observation(mjx_data_L, obs_rng)
            observations[observation_name] = observation_value
        return FrozenDict(observations)

    @xax.profile
    @xax.jit(static_argnames=["self"])
    def get_rewards(
        self,
        action_L_t_minus_1: Array,
        mjx_data_L_t: mjx.Data,
        command_L_t: FrozenDict[str, Array],
        action_L_t: Array,
        mjx_data_L_t_plus_1: mjx.Data,
        done_L_t: Array,
    ) -> FrozenDict[str, Array]:
        """Compute rewards from the state transition."""
        rewards = {}
        for reward_name, reward in self.rewards:
            reward_val = (
                reward(
                    action_t_minus_1=action_L_t_minus_1,
                    mjx_data_t=mjx_data_L_t,
                    command_t=command_L_t,
                    action_t=action_L_t,
                    mjx_data_t_plus_1=mjx_data_L_t_plus_1,
                    done_t=done_L_t,
                )
                * reward.scale
            )
            chex.assert_shape(
                reward_val,
                (),
                custom_message=f"Reward {reward_name} must be a scalar",
            )
            rewards[reward_name] = reward_val
        return FrozenDict(rewards)

    @xax.profile
    @xax.jit(static_argnames=["self"])
    def get_terminations(self, mjx_data_L_t_plus_1: mjx.Data) -> FrozenDict[str, Array]:
        """Compute termination conditions from the pipeline state."""
        terminations = {}
        for termination_name, termination in self.terminations:
            term_val = termination(mjx_data_L_t_plus_1)
            chex.assert_shape(term_val, (), custom_message=f"Termination {termination_name} must be a scalar")
            terminations[termination_name] = term_val
        return FrozenDict(terminations)

    @xax.profile
    @xax.jit(static_argnames=["self"])
    def get_initial_commands(self, rng: PRNGKeyArray, initial_time: Array | None) -> FrozenDict[str, Array]:
        """Compute initial commands from the pipeline state."""
        commands = {}
        if initial_time is None:
            initial_time = jnp.array(0.0)
        for command_name, command_def in self.commands:
            assert isinstance(command_def, Command)
            command_val = command_def(rng, initial_time)
            commands[command_name] = command_val
        return FrozenDict(commands)

    @xax.profile
    @xax.jit(static_argnames=["self"])
    def get_commands(
        self, prev_commands: FrozenDict[str, Array], rng: PRNGKeyArray, time: Array
    ) -> FrozenDict[str, Array]:
        """Compute commands from the pipeline state."""
        commands = {}
        for command_name, command_def in self.commands:
            assert isinstance(command_def, Command)
            prev_command = prev_commands[command_name]
            assert isinstance(prev_command, Array)
            command_val = command_def.update(prev_command, rng, time)
            commands[command_name] = command_val
        return FrozenDict(commands)

    #####################################
    # Stepping and Resetting Main Logic #
    #####################################

    @xax.profile
    def apply_physics_steps(
        self,
        mjx_model_L: mjx.Model,
        mjx_data_L: mjx.Data,
        previous_action_L: Array,
        current_action_L: Array,
        num_latency_steps: Array,
    ) -> mjx.Data:
        """A 'step' of the environment on a state composes multiple steps of the actual physics.

        We take num_latency_steps (continuing the feedback loop for the previous action), then we
        apply the feedback loop for the current action for the remainder of the physics steps.
        """
        n_steps = self.physics_dt_per_ctrl_dt

        def f(carry: tuple[mjx.Data, Array], _: None) -> tuple[tuple[mjx.Data, Array], None]:
            data, step_num = carry

            action_motor_sees = jax.lax.select(
                step_num >= num_latency_steps,
                current_action_L,
                previous_action_L,
            )
            torques = self.actuators.get_ctrl(data, action_motor_sees)
            data_with_ctrl = data.replace(ctrl=torques)
            data_with_ctrl = mjx_forward(mjx_model_L, data_with_ctrl)
            new_data = mjx_step(mjx_model_L, data_with_ctrl)
            return (new_data, step_num + 1.0), None

        final_data_L = jax.lax.scan(f, (mjx_data_L, jnp.array(0.0)), None, n_steps)[0][0]
        return final_data_L

    @xax.profile
    def get_init_physics_data(
        self,
        num_envs: int,
    ) -> mjx.Data:
        """Get initial mjx.Data (EL)."""

        def get_init_data(rng: jax.Array) -> mjx.Data:
            data = mjx.make_data(self.default_mjx_model)
            return data

        rngs = jax.random.split(jax.random.PRNGKey(0), num_envs)
        default_data_EL = jax.vmap(get_init_data)(rngs)

        mjx_data_EL_0 = jax.vmap(mjx_forward, in_axes=(None, 0))(self.default_mjx_model, default_data_EL)

        return mjx_data_EL_0

    def get_init_physics_model(self) -> mjx.Model:
        """Get the initial physics model for the environment (L)."""
        return self.default_mjx_model

    @xax.profile
    def get_dummy_env_states(
        self,
        num_envs: int,
    ) -> EnvState:
        """Get initial environment states (EL)."""
        rng = jax.random.PRNGKey(0)
        cmd_rng, obs_rng = jax.random.split(rng, 2)
        mjx_data_EL_0 = self.get_init_physics_data(num_envs)
        timestep_E = mjx_data_EL_0.time
        obs_rng_E = jax.random.split(obs_rng, num_envs)
        command_rng_E = jax.random.split(cmd_rng, num_envs)
        obs_dummy_EL = jax.vmap(self.get_observation)(mjx_data_EL_0, obs_rng_E)
        command_dummy_EL = jax.vmap(self.get_initial_commands)(command_rng_E, timestep_E)

        termination_components = {name: jnp.zeros((num_envs,)) for name, _ in self.terminations}
        reward_components = {name: jnp.zeros((num_envs,)) for name, _ in self.rewards}

        return EnvState(
            obs=obs_dummy_EL,
            command=command_dummy_EL,
            action=jnp.ones((num_envs, self.default_mjx_model.nu)),
            reward=jnp.ones((num_envs,)),
            done=jnp.zeros((num_envs,), dtype=jnp.bool_),
            timestep=timestep_E,
            termination_components=FrozenDict(termination_components),
            reward_components=FrozenDict(reward_components),
        )

    @xax.profile
    def reset(
        self,
        agent: Agent,
        rng: jax.Array,
        physics_model_L: mjx.Model,
        obs_normalizer: Normalizer,
        cmd_normalizer: Normalizer,
    ) -> tuple[EnvState, mjx.Data]:
        """Using agent, returns initial state and data (EL, EL).

        We couple the step and actor because we couple the actions with the rest
        of env state. This ultimately allows for extremely constrained `EnvState`s,
        which promote correct RL code.

        Additionally, using a carry state for mjx model and data allows for
        efficient unrolling of trajectories.
        """
        mjx_model_L = physics_model_L
        mjx_data_L_0 = mjx.make_data(mjx_model_L)

        for _, reset_func in self.resets:
            mjx_data_L_0 = reset_func(mjx_data_L_0, rng)
        assert isinstance(mjx_data_L_0, mjx.Data)

        rng, obs_rng = jax.random.split(rng, 2)
        timestep = jnp.array(0.0)

        mjx_data_L_0 = mjx_forward(mjx_model_L, mjx_data_L_0)
        obs_L_0 = self.get_observation(mjx_data_L_0, obs_rng)
        command_L_0 = self.get_initial_commands(rng, timestep)

        model_input = ModelInput(
            obs=obs_normalizer(obs_L_0),
            command=cmd_normalizer(command_L_0),
            action_history=None,
            recurrent_state=None,
        )

        prediction = agent.actor_model.forward(model_input)
        action_L_0 = agent.action_distribution.sample(prediction, rng)

        mjx_data_L_1 = self.apply_physics_steps(
            mjx_model_L=mjx_model_L,
            mjx_data_L=mjx_data_L_0,
            previous_action_L=action_L_0,  # NOTE: Effectively means no latency for first action.
            current_action_L=action_L_0,
            num_latency_steps=jnp.array(0),  # Enforced here as well...
        )

        term_components_L_0 = self.get_terminations(mjx_data_L_1)
        done_L_0 = jnp.stack([v for _, v in term_components_L_0.items()]).any()
        reward_components_L_0 = self.get_rewards(
            action_L_0, mjx_data_L_0, command_L_0, action_L_0, mjx_data_L_1, done_L_0
        )
        reward_L_0 = jnp.stack([v for _, v in reward_components_L_0.items()]).sum()

        env_state_L_0 = EnvState(
            obs=obs_L_0,
            command=command_L_0,
            action=action_L_0,
            reward=reward_L_0,
            done=done_L_0,
            timestep=timestep,
            termination_components=FrozenDict(term_components_L_0),
            reward_components=FrozenDict(reward_components_L_0),
        )
        return env_state_L_0, mjx_data_L_1

    @xax.profile
    def step(
        self,
        agent: Agent,
        env_state_L_t_minus_1: EnvState,
        rng: PRNGKeyArray,
        physics_data_L_t: mjx.Data,
        physics_model_L: mjx.Model,
        obs_normalizer: Normalizer,
        cmd_normalizer: Normalizer,
    ) -> tuple[EnvState, mjx.Data]:
        """Stepping the environment in a consistent, JIT-able manner. Works on a single environment.

        We couple the step and actor because we couple the actions with the rest of env state. This
        ultimately allows for extremely constrained `EnvState`s, which promote correct RL code.

        At t=t_0:
            - Action is sampled.
            - Latency steps are sampled.

        At t=t_i:
            - If i < latency_steps, apply the previous action. Otherwise, apply the current action.
            - Physics step is taken.
            - TODO: State perturbations are applied.

        At t=t_f:
            - The final state is returned.
            - Observations are computed.
            - Rewards are computed.
            - Terminations are computed.
        """
        mjx_model_L = physics_model_L
        mjx_data_L_t = physics_data_L_t

        rng, latency_rng, obs_rng = jax.random.split(rng, 3)
        timestep = mjx_data_L_t.time
        latency_steps = jax.random.randint(
            key=latency_rng,
            shape=(),
            minval=self.min_action_latency_step,
            maxval=self.max_action_latency_step,
        )

        obs_L_t = self.get_observation(mjx_data_L_t, obs_rng)
        command_L_t = self.get_commands(env_state_L_t_minus_1.command, rng, timestep)
        model_input = ModelInput(
            obs=obs_normalizer(obs_L_t),
            command=cmd_normalizer(command_L_t),
            action_history=None,
            recurrent_state=None,
        )
        prediction = agent.actor_model.forward(model_input)
        action_L_t = agent.action_distribution.sample(rng, prediction)

        mjx_data_L_t_plus_1 = self.apply_physics_steps(
            mjx_model_L=mjx_model_L,
            mjx_data_L=mjx_data_L_t,
            previous_action_L=env_state_L_t_minus_1.action,
            current_action_L=action_L_t,
            num_latency_steps=latency_steps,
        )

        term_components_L_t = self.get_terminations(mjx_data_L_t_plus_1)
        done_L_t = jnp.stack([v for _, v in term_components_L_t.items()]).any()
        reward_components_L_t = self.get_rewards(
            env_state_L_t_minus_1.action,
            mjx_data_L_t,
            command_L_t,
            action_L_t,
            mjx_data_L_t_plus_1,
            done_L_t,
        )
        reward_L_t = jnp.stack([v for _, v in reward_components_L_t.items()]).sum()

        env_state_L_t = EnvState(
            obs=obs_L_t,
            command=command_L_t,
            action=action_L_t,
            reward=reward_L_t,
            done=done_L_t,
            timestep=timestep,
            termination_components=term_components_L_t,
            reward_components=reward_components_L_t,
        )

        return env_state_L_t, mjx_data_L_t_plus_1

    @xax.profile
    @xax.jit(static_argnames=["self", "return_intermediate_data"])
    def scannable_step_with_automatic_reset(
        self,
        carry: tuple[EnvState, mjx.Data, PRNGKeyArray],
        _: None,
        *,
        agent: Agent,
        physics_model_L: mjx.Model,
        obs_normalizer: Normalizer,
        cmd_normalizer: Normalizer,
        return_intermediate_data: bool = False,
    ) -> tuple[tuple[EnvState, mjx.Data, PRNGKeyArray], tuple[EnvState, mjx.Data | None, Array]]:
        """Steps the environment and resets if needed."""
        env_state_L_t_minus_1, mjx_data_L_t, rng = carry
        reset_env_state_L_t, reset_mjx_data_L_t_plus_1 = self.reset(
            agent=agent,
            rng=rng,
            physics_model_L=physics_model_L,
            obs_normalizer=obs_normalizer,
            cmd_normalizer=cmd_normalizer,
        )

        step_env_state_L_t, step_mjx_data_L_t_plus_1 = self.step(
            agent=agent,
            env_state_L_t_minus_1=env_state_L_t_minus_1,
            rng=rng,
            physics_data_L_t=mjx_data_L_t,
            physics_model_L=physics_model_L,
            obs_normalizer=obs_normalizer,
            cmd_normalizer=cmd_normalizer,
        )

        data_has_nans = jax.tree_util.tree_reduce(
            lambda a, b: jnp.logical_or(a, b),
            jax.tree_util.tree_map(lambda x: jnp.any(jnp.isnan(x)), step_mjx_data_L_t_plus_1),
        )

        do_reset = jnp.logical_or(env_state_L_t_minus_1.done, data_has_nans)

        env_state_L_t = jax.tree_util.tree_map(
            lambda r, s: jax.lax.select(do_reset, r, s),
            reset_env_state_L_t,
            step_env_state_L_t,
        )
        mjx_data_L_t_plus_1 = jax.tree_util.tree_map(
            lambda r, s: jax.lax.select(do_reset, r, s),
            reset_mjx_data_L_t_plus_1,
            step_mjx_data_L_t_plus_1,
        )

        rng = jax.random.split(rng)[0]

        if return_intermediate_data:
            return (env_state_L_t, mjx_data_L_t_plus_1, rng), (
                env_state_L_t,
                mjx_data_L_t_plus_1,
                do_reset,
            )
        else:
            return (env_state_L_t, mjx_data_L_t_plus_1, rng), (env_state_L_t, None, data_has_nans)

    @xax.profile
    @xax.jit(static_argnames=["self"])
    def apply_post_accumulate(self, env_state_TL: EnvState) -> EnvState:
        """Apply post_accumulate to all reward components for a single trajectory."""
        # Create a new reward_components dict with post-accumulated values
        updated_reward_components = {}

        for reward_name, reward_func in self.rewards:
            # Extract the reward component for this reward function
            reward_component = env_state_TL.reward_components[reward_name]

            # Apply post_accumulate to the reward component
            updated_reward = reward_func.post_accumulate(reward_component, env_state_TL.done)

            # Store the updated reward
            updated_reward_components[reward_name] = updated_reward

        # Recalculate the total reward based on updated components
        updated_total_reward = jnp.stack([v for _, v in updated_reward_components.items()]).sum(axis=0)

        # Create a new EnvState with the updated reward components and total reward
        return EnvState(
            obs=env_state_TL.obs,
            command=env_state_TL.command,
            action=env_state_TL.action,
            reward=updated_total_reward,
            done=env_state_TL.done,
            timestep=env_state_TL.timestep,
            termination_components=env_state_TL.termination_components,
            reward_components=FrozenDict(updated_reward_components),
        )

    @xax.profile
    def unroll_trajectory(
        self,
        agent: Agent,
        rng: PRNGKeyArray,
        num_steps: int,
        env_state_L_t_minus_1: EnvState,
        physics_data_L_t: mjx.Data,
        physics_model_L: mjx.Model,
        obs_normalizer: Normalizer,
        cmd_normalizer: Normalizer,
        return_intermediate_data: bool = False,
    ) -> tuple[EnvState, mjx.Data, Array]:
        """Returns EnvState rollout, final mjx.Data, and mjx.Data rollout."""
        step_fn = functools.partial(
            self.scannable_step_with_automatic_reset,
            agent=agent,
            physics_model_L=physics_model_L,
            return_intermediate_data=return_intermediate_data,
            obs_normalizer=obs_normalizer,
            cmd_normalizer=cmd_normalizer,
        )

        carry = (env_state_L_t_minus_1, physics_data_L_t, rng)
        (_, final_mjx_data_L_f_plus_1, _), (env_state_TL, mjx_data_TL, has_nans_TL) = jax.lax.scan(
            f=step_fn,
            init=carry,
            xs=None,
            length=num_steps,
        )

        # Apply post accumulation to the trajectory
        env_state_TL = self.apply_post_accumulate(env_state_TL)

        if return_intermediate_data:
            assert isinstance(mjx_data_TL, mjx.Data)
            return env_state_TL, mjx_data_TL, has_nans_TL
        else:
            return env_state_TL, final_mjx_data_L_f_plus_1, has_nans_TL

    @xax.profile
    def unroll_trajectories(
        self,
        agent: Agent,
        rng: PRNGKeyArray,
        num_steps: int,
        num_envs: int,
        env_state_EL_t_minus_1: EnvState,
        physics_data_EL_t: mjx.Data,
        physics_model_L: mjx.Model,
        obs_normalizer: Normalizer,
        cmd_normalizer: Normalizer,
        return_intermediate_data: bool = False,
    ) -> tuple[EnvState, mjx.Data, Array]:
        """Returns EnvState rollout, final / stacked mjx.Data, and array of has_nans flags.

        1. The batched reset (using vmap) initializes a state for each environment.
        2. A vectorized (vmap-ed) env_step function is defined that calls step.
        3. A jax.lax.scan unrolls the trajectory for num_steps.
        4. The resulting trajectory has shape (num_steps, num_envs, ...).

        Note that if `carry_mjx_data` and `carry_mjx_model` are provided, they
        will be used as the initial state and model, respectively. Otherwise,
        the default model and data will be used.
        """
        rng_E = jax.random.split(rng, num_envs)

        env_state_ETL, physics_data_res, has_nans_ETL = jax.vmap(
            self.unroll_trajectory, in_axes=(None, 0, None, 0, 0, None, None, None, None)
        )(
            agent,
            rng_E,
            num_steps,
            env_state_EL_t_minus_1,
            physics_data_EL_t,
            physics_model_L,
            obs_normalizer=obs_normalizer,
            cmd_normalizer=cmd_normalizer,
            return_intermediate_data=return_intermediate_data,
        )

        # Transpose from (env, time, ...) to (time, env, ...)
        # TODO: update GAE to support (env, time, ...) to avoid an extra transpose here
        def transpose_time_and_env_dims(x: Array) -> Array:
            return jnp.transpose(x, (1, 0) + tuple(range(2, x.ndim)))

        env_state_TEL = jax.tree_util.tree_map(transpose_time_and_env_dims, env_state_ETL)

        if return_intermediate_data:
            # Only transpose physics data if it contains trajectory information
            physics_data_res = jax.tree_util.tree_map(transpose_time_and_env_dims, physics_data_res)

        has_nans = jnp.any(has_nans_ETL)

        return env_state_TEL, physics_data_res, has_nans

    @xax.profile
    def render_trajectory(
        self,
        agent: Agent,
        rng: PRNGKeyArray,
        obs_normalizer: Normalizer,
        cmd_normalizer: Normalizer,
        *,
        num_steps: int,
        width: int = 640,
        height: int = 480,
        camera: int | None = None,
    ) -> tuple[list[np.ndarray], EnvState]:
        """Render a trajectory of the environment."""
        physics_model_L = self.get_init_physics_model()
        reset_rngs = jax.random.split(rng, 1)

<<<<<<< HEAD
        env_state_1L_0, physics_data_1L_1 = jax.vmap(
            self.reset, in_axes=(None, 0, None, None, None)
        )(agent, reset_rngs, physics_model_L, obs_normalizer, cmd_normalizer)
=======
        env_state_1L_0, physics_data_1L_1 = jax.vmap(self.reset, in_axes=(None, 0, None, None, None))(
            agent, reset_rngs, physics_model_L, obs_normalizer, cmd_normalizer
        )
>>>>>>> 407b9d50

        env_state_TEL, traj_data, _ = self.unroll_trajectories(
            agent=agent,
            rng=rng,
            num_steps=num_steps,
            num_envs=1,
            env_state_EL_t_minus_1=env_state_1L_0,
            physics_data_EL_t=physics_data_1L_1,
            physics_model_L=physics_model_L,
            obs_normalizer=obs_normalizer,
            cmd_normalizer=cmd_normalizer,
            return_intermediate_data=True,
        )

        mjx_data_traj = jax.tree_util.tree_map(lambda x: jnp.squeeze(x, axis=1), traj_data)

        mjx_data_list = [jax.tree_util.tree_map(lambda x: x[i], mjx_data_traj) for i in range(num_steps)]

        render_mj_data = mujoco.MjData(self.default_mj_model)

        def render_frame(renderer: mujoco.Renderer, mjx_data: mjx.Data, camera: int) -> np.ndarray:
            # Create fresh MjData for each frame
            render_mj_data.qpos, render_mj_data.qvel = mjx_data.qpos, mjx_data.qvel
            render_mj_data.mocap_pos, render_mj_data.mocap_quat = (
                mjx_data.mocap_pos,
                mjx_data.mocap_quat,
            )
            render_mj_data.xfrc_applied = mjx_data.xfrc_applied

            # Ensure physics state is fully updated
            mujoco.mj_forward(self.default_mj_model, render_mj_data)

            # Update scene and render
            renderer.update_scene(render_mj_data, camera=camera, scene_option=scene_option)
            return renderer.render()

        camera_id = camera or 0

        renderer = mujoco.Renderer(self.default_mj_model, height=height, width=width)
        scene_option = mujoco.MjvOption()
        frames = []
        for data in mjx_data_list:
            frame = render_frame(renderer, data, camera_id)
            frames.append(frame)
        renderer.close()

        return frames, env_state_TEL<|MERGE_RESOLUTION|>--- conflicted
+++ resolved
@@ -145,7 +145,9 @@
                 f"minimum action latency ({self.config.min_action_latency})"
             )
         if self.config.min_action_latency < 0:
-            raise ValueError(f"Action latency ({self.config.min_action_latency}) must be non-negative")
+            raise ValueError(
+                f"Action latency ({self.config.min_action_latency}) must be non-negative"
+            )
 
         self.min_action_latency_step = round(self.config.min_action_latency / self.config.dt)
         self.max_action_latency_step = round(self.config.max_action_latency / self.config.dt)
@@ -266,13 +268,17 @@
         terminations = {}
         for termination_name, termination in self.terminations:
             term_val = termination(mjx_data_L_t_plus_1)
-            chex.assert_shape(term_val, (), custom_message=f"Termination {termination_name} must be a scalar")
+            chex.assert_shape(
+                term_val, (), custom_message=f"Termination {termination_name} must be a scalar"
+            )
             terminations[termination_name] = term_val
         return FrozenDict(terminations)
 
     @xax.profile
     @xax.jit(static_argnames=["self"])
-    def get_initial_commands(self, rng: PRNGKeyArray, initial_time: Array | None) -> FrozenDict[str, Array]:
+    def get_initial_commands(
+        self, rng: PRNGKeyArray, initial_time: Array | None
+    ) -> FrozenDict[str, Array]:
         """Compute initial commands from the pipeline state."""
         commands = {}
         if initial_time is None:
@@ -349,7 +355,9 @@
         rngs = jax.random.split(jax.random.PRNGKey(0), num_envs)
         default_data_EL = jax.vmap(get_init_data)(rngs)
 
-        mjx_data_EL_0 = jax.vmap(mjx_forward, in_axes=(None, 0))(self.default_mjx_model, default_data_EL)
+        mjx_data_EL_0 = jax.vmap(mjx_forward, in_axes=(None, 0))(
+            self.default_mjx_model, default_data_EL
+        )
 
         return mjx_data_EL_0
 
@@ -622,7 +630,9 @@
             updated_reward_components[reward_name] = updated_reward
 
         # Recalculate the total reward based on updated components
-        updated_total_reward = jnp.stack([v for _, v in updated_reward_components.items()]).sum(axis=0)
+        updated_total_reward = jnp.stack([v for _, v in updated_reward_components.items()]).sum(
+            axis=0
+        )
 
         # Create a new EnvState with the updated reward components and total reward
         return EnvState(
@@ -749,15 +759,9 @@
         physics_model_L = self.get_init_physics_model()
         reset_rngs = jax.random.split(rng, 1)
 
-<<<<<<< HEAD
         env_state_1L_0, physics_data_1L_1 = jax.vmap(
             self.reset, in_axes=(None, 0, None, None, None)
         )(agent, reset_rngs, physics_model_L, obs_normalizer, cmd_normalizer)
-=======
-        env_state_1L_0, physics_data_1L_1 = jax.vmap(self.reset, in_axes=(None, 0, None, None, None))(
-            agent, reset_rngs, physics_model_L, obs_normalizer, cmd_normalizer
-        )
->>>>>>> 407b9d50
 
         env_state_TEL, traj_data, _ = self.unroll_trajectories(
             agent=agent,
@@ -774,7 +778,9 @@
 
         mjx_data_traj = jax.tree_util.tree_map(lambda x: jnp.squeeze(x, axis=1), traj_data)
 
-        mjx_data_list = [jax.tree_util.tree_map(lambda x: x[i], mjx_data_traj) for i in range(num_steps)]
+        mjx_data_list = [
+            jax.tree_util.tree_map(lambda x: x[i], mjx_data_traj) for i in range(num_steps)
+        ]
 
         render_mj_data = mujoco.MjData(self.default_mj_model)
 
