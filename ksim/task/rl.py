"""Defines a standard task interface for training reinforcement learning agents.

TODO: need to add SPMD and sharding support for super fast training :)
"""

import bdb
import functools
import logging
import signal
import sys
import textwrap
import time
import traceback
from abc import ABC, abstractmethod
from dataclasses import dataclass
from pathlib import Path
from threading import Thread
from typing import Generic, Literal, TypeVar

import jax
import jax.numpy as jnp
import optax
import xax
from dpshdl.dataset import Dataset
from flax import linen as nn
from flax.core import FrozenDict
from jaxtyping import Array, PRNGKeyArray, PyTree
from mujoco import mjx
from omegaconf import MISSING

from ksim.builders.loggers import (
    AverageRewardLog,
    EpisodeLengthLog,
    LoggingData,
    ModelUpdateLog,
)
from ksim.env.base_env import BaseEnv, BaseEnvConfig, EnvState
from ksim.env.types import PhysicsData, PhysicsModel
from ksim.model.formulations import ActorCriticAgent
from ksim.task.types import RolloutTimeLossComponents
from ksim.utils.jit import legit_jit
from ksim.utils.profile import profile
from ksim.utils.pytree import slice_pytree
from ksim.utils.visualization import render_and_save_trajectory

logger = logging.getLogger(__name__)


@jax.tree_util.register_dataclass
@dataclass
class RLConfig(BaseEnvConfig, xax.Config):
    action: str = xax.field(
        value="train",
        help="The action to take; should be either `train` or `env`.",
    )
    num_learning_epochs: int = xax.field(
        value=MISSING,
        help="Number of learning epochs per dataset.",
    )
    num_env_states_per_minibatch: int = xax.field(
        value=MISSING,
        help="The number of environment states to include in each minibatch.",
    )
    num_minibatches: int = xax.field(
        value=MISSING,
        help="The number of minibatches to use for training.",
    )
    num_envs: int = xax.field(
        value=MISSING,
        help="The number of training environments to run in parallel.",
    )
    pretrained: str | None = xax.field(
        value=None,
        help="The path to a saved run to load from.",
    )
    checkpoint_num: int | None = xax.field(
        value=None,
        help="The checkpoint number to load. Otherwise the latest checkpoint is loaded.",
    )


Config = TypeVar("Config", bound=RLConfig)


class RLTask(xax.Task[Config], Generic[Config], ABC):
    """Base class for reinforcement learning tasks."""

    def __init__(self, config: Config) -> None:
        self.config = config
        self.log_items = [EpisodeLengthLog(), AverageRewardLog(), ModelUpdateLog()]
        super().__init__(config)

    ####################
    # Abstract methods #
    ####################

    @abstractmethod
    def get_environment(self) -> BaseEnv: ...

    @abstractmethod
    def get_init_actor_carry(self) -> jnp.ndarray | None: ...

    @abstractmethod
    def get_rollout_time_loss_components(
        self,
        model: ActorCriticAgent,
        variables: PyTree,
        trajectory_dataset: EnvState,
    ) -> RolloutTimeLossComponents: ...

    @abstractmethod
    def model_update(
        self,
        model: ActorCriticAgent,
        variables: PyTree,
        optimizer: optax.GradientTransformation,
        opt_state: optax.OptState,
        env_state_batch: EnvState,
        rollout_time_loss_components: RolloutTimeLossComponents,
    ) -> tuple[PyTree, optax.OptState, Array, FrozenDict[str, Array]]: ...

    ##############
    # Properties #
    ##############

    @property
    def dataset_size(self) -> int:
        """The total number of environment states in the current PPO dataset."""
        return self.config.num_env_states_per_minibatch * self.config.num_minibatches

    @property
    def num_rollout_steps_per_env(self) -> int:
        """Number of steps to unroll per environment during dataset creation."""
<<<<<<< HEAD
        msg = "Dataset size must be divisible by number of envs"
        assert self.dataset_size % self.config.num_envs == 0, msg
=======
        assert (
            self.dataset_size % self.config.num_envs == 0
        ), "Dataset size must be divisible by number of envs"
>>>>>>> 7a92d69b
        return self.dataset_size // self.config.num_envs

    ########################
    # XAX-specific methods #
    ########################

    def get_dataset(self, phase: Literal["train", "valid"]) -> Dataset:
        """Get the dataset for the current task."""
        raise NotImplementedError("Reinforcement learning tasks do not require datasets.")

    def get_batch_size(self) -> int:
        """Get the batch size for the current task."""
        # TODO: this is a hack for xax... need to implement mini batching properly later.
        return 1

    def run(self) -> None:
        """Highest level entry point for RL tasks, determines what to run."""
        match self.config.action:
            case "train":
                self.run_training()

            case "env":
                model, _, _, _ = self.load_initial_state(self.prng_key())
                self.run_environment(model)

            case _:
                raise ValueError(
                    f"Invalid action: {self.config.action}. Should be one of `train` or `env`."
                )

    #########################
    # Logging and Rendering #
    #########################

    def get_checkpoint_number_and_path(self) -> tuple[int, Path]:
        """Get the checkpoint number and path from config or latest checkpoint."""
        error_msg = "Tried to load pretrained checkpoint but no path was provided."
        assert self.config.pretrained is not None, error_msg

        pretrained_path = Path(self.config.pretrained)
        if not pretrained_path.exists():
            raise ValueError(f"Checkpoint not found at {pretrained_path}")

        if self.config.checkpoint_num is not None:
            checkpoint_path = (
                pretrained_path / "checkpoints" / f"ckpt.{self.config.checkpoint_num}.bin"
            )
            error_msg = (
                f"Checkpoint number {self.config.checkpoint_num} not found at {checkpoint_path}"
            )
            assert checkpoint_path.exists(), error_msg
            return self.config.checkpoint_num, checkpoint_path

        # Get the latest checkpoint in the folder
        ckpt_files = sorted(pretrained_path.glob("checkpoints/ckpt.*.bin"))
        if not ckpt_files:
            raise ValueError(f"No checkpoints found in {pretrained_path}/checkpoints/")
        checkpoint_path = ckpt_files[-1]
        ckpt_num = int(checkpoint_path.stem.split(".")[1])
        return ckpt_num, checkpoint_path

    def get_render_name(self, state: xax.State | None = None) -> str:
        """Get a unique name for the render directory based on state and checkpoint info."""
        time_string = time.strftime("%Y%m%d_%H%M%S")
        prefix = "render"

        # If training, label render with step count
        if state is not None:
            return f"{prefix}_{state.num_steps}_{time_string}"

        # If resuming, use the checkpoint number
        if self.config.pretrained is not None:
            ckpt_num, _ = self.get_checkpoint_number_and_path()
            return f"{prefix}_pretrained_{ckpt_num}_{time_string}"

        return f"{prefix}_no_state_{time_string}"

    def run_environment(
        self,
        model: ActorCriticAgent,
        state: xax.State | None = None,
    ) -> None:
        """Run the environment with rendering and logging."""
        with self:
            start_time = time.time()
            rng = self.prng_key()
            env = self.get_environment()
            render_name = self.get_render_name(state)
            render_dir = self.exp_dir / self.config.render_dir / render_name

            end_time = time.time()
            logger.info("Time taken for environment setup: %s seconds", end_time - start_time)

            logger.log(logging.INFO, "Rendering to %s", render_dir)

            self.set_loggers()

            key, _ = jax.random.split(rng)

            start_time = time.time()
            variables = self.get_init_variables(
                key, pretrained=self.config.pretrained, checkpoint_num=self.config.checkpoint_num
            )
            end_time = time.time()
            logger.info(
                "Time taken for parameter initialization: %s seconds", end_time - start_time
            )

            # Unroll trajectories and collect the frames for rendering
            logger.info("Unrolling trajectories")

            render_and_save_trajectory(
                env=env,
                model=model,
                variables=variables,
                rng=rng,
                output_dir=render_dir,
                num_steps=self.num_rollout_steps_per_env,
                width=self.config.render_width,
                height=self.config.render_height,
            )

    def log_state(self) -> None:
        super().log_state()

        # self.logger.log_file("env_state.yaml", OmegaConf.to_yaml(env.get_state()))

    def get_reward_stats(self, trajectory: EnvState, env: BaseEnv) -> dict[str, jnp.ndarray]:
        """Get reward statistics from the trajectoryl (D)."""
        reward_stats: dict[str, jnp.ndarray] = {}

        terms = trajectory.reward_components
        for key, _ in env.rewards:
            statistic = terms[key]
            assert isinstance(statistic, Array)
            reward_stats[key] = jnp.mean(statistic)

        return reward_stats

    def get_termination_stats(self, trajectory: EnvState, env: BaseEnv) -> dict[str, jnp.ndarray]:
        """Get termination statistics from the trajectory (D)."""
        termination_stats: dict[str, jnp.ndarray] = {}

        terms = trajectory.termination_components
        for key, _ in env.terminations:
            statistic = terms[key]
            assert isinstance(statistic, Array)
            termination_stats[key] = jnp.mean(statistic)

        return termination_stats

    def log_trajectory_stats(self, env: BaseEnv, trajectory: EnvState) -> None:
        for key, value in self.get_reward_stats(trajectory, env).items():
            self.logger.log_scalar(key, value, namespace="reward")
        for key, value in self.get_termination_stats(trajectory, env).items():
            self.logger.log_scalar(key, value, namespace="termination")

        # Logs the mean episode length.
        episode_count = jnp.sum(trajectory.done).clip(min=1)
        mean_episode_length_steps = jnp.sum(~trajectory.done) / episode_count
        self.logger.log_scalar("mean_episode_seconds", mean_episode_length_steps, namespace="stats")

    ########################
    # Training and Running #
    ########################

    @profile
    def get_init_variables(
        self, key: PRNGKeyArray, pretrained: str | None = None, checkpoint_num: int | None = None
    ) -> PyTree:
        """Get the initial parameters as a PyTree: assumes flax-compatible model."""
        env = self.get_environment()
        state = env.get_dummy_env_states(self.config.num_envs)

        if pretrained is not None:
            _, checkpoint_path = self.get_checkpoint_number_and_path()
            logger.info("Loading pretrained checkpoint from %s", checkpoint_path)
            return self.load_checkpoint(checkpoint_path, part="model")

        model_key, init_key = jax.random.split(key, 2)
        model = self.get_model(model_key)
        assert isinstance(model, nn.Module), "Model must be an Flax linen module."
        return model.init(init_key, state.obs, state.command)

    @abstractmethod
    def update_input_normalization_stats(
        self,
        variables: PyTree,
        trajectories_dataset: EnvState,
        rollout_time_loss_components: RolloutTimeLossComponents,
        initial_step: bool,
    ) -> PyTree: ...

    def apply_actor(
        self,
        model: ActorCriticAgent,
        variables: PyTree,
        obs: FrozenDict[str, Array],
        cmd: FrozenDict[str, Array],
    ) -> Array:
        """Apply the actor model to inputs."""
        res = model.apply(variables, obs=obs, cmd=cmd, method="actor")
        assert isinstance(res, Array)
        return res

<<<<<<< HEAD
=======
    @profile
>>>>>>> 7a92d69b
    def get_rl_dataset(
        self,
        model: ActorCriticAgent,
        variables: PyTree,
        env: BaseEnv,
        env_state_EL_t_minus_1: EnvState,
        physics_data_EL_t: PhysicsData,
        physics_model_L: PhysicsModel,
        rng: PRNGKeyArray,
<<<<<<< HEAD
        burn_in: bool = False,
=======
>>>>>>> 7a92d69b
    ) -> tuple[EnvState, RolloutTimeLossComponents, EnvState, PhysicsData]:
        """Returns env state, loss components, carry env state, physics data."""
        # TODO: implement logic to handle randomize model initialization when creating batch
        rollout_TEL, data_EL_f_plus_1 = env.unroll_trajectories(
            model=model,
            variables=variables,
            rng=rng,
            num_steps=self.num_rollout_steps_per_env,
            num_envs=self.config.num_envs,
            env_state_EL_t_minus_1=env_state_EL_t_minus_1,
            physics_data_EL_t=physics_data_EL_t,
            physics_model_L=physics_model_L,
            return_intermediate_data=False,
        )

        rollout_EL_f = jax.tree_util.tree_map(lambda x: x[-1], rollout_TEL)

        rollout_time_loss_components_TEL = self.get_rollout_time_loss_components(
            model,
            variables,
            rollout_TEL,
<<<<<<< HEAD
            burn_in=burn_in,
=======
>>>>>>> 7a92d69b
        )

        def flatten_rollout_array(x: Array) -> Array:
            """Flatten a rollout array."""
            reshaped = jnp.reshape(x, (self.dataset_size, *x.shape[2:]))
            assert reshaped.shape[0] == self.dataset_size
            return reshaped

        # flattening (num_steps, num_envs, ...) -> (dataset_size, ...) in leaves
        rollout_DL = jax.tree_util.tree_map(flatten_rollout_array, rollout_TEL)
        rollout_time_loss_components_DL = jax.tree_util.tree_map(
            flatten_rollout_array, rollout_time_loss_components_TEL
        )

        return rollout_DL, rollout_time_loss_components_DL, rollout_EL_f, data_EL_f_plus_1

<<<<<<< HEAD
=======
    @profile
>>>>>>> 7a92d69b
    def reshuffle_rollout(
        self,
        rollout_dataset_DL: EnvState,
        rollout_time_loss_components_DL: RolloutTimeLossComponents,
        rng: PRNGKeyArray,
    ) -> tuple[EnvState, RolloutTimeLossComponents]:
        """Reshuffle a rollout array (DL)."""
        # Generate permutation indices
        batch_size = self.dataset_size
        permutation = jax.random.choice(rng, jnp.arange(batch_size), (batch_size,))

        # Apply permutation to rollout dataset
        def permute_array(x: Array) -> Array:
            # Handle arrays with proper shape checking
            if x.shape[0] == batch_size:
                return x[permutation]
            return x

        # Apply permutation to both structures
        reshuffled_rollout_dataset_DL = jax.tree_util.tree_map(permute_array, rollout_dataset_DL)
        reshuffled_rollout_time_loss_components_DL = jax.tree_util.tree_map(
            permute_array, rollout_time_loss_components_DL
        )

        return reshuffled_rollout_dataset_DL, reshuffled_rollout_time_loss_components_DL

<<<<<<< HEAD
=======
    @profile
>>>>>>> 7a92d69b
    def get_minibatch(
        self,
        rollout_DL: EnvState,
        rollout_time_loss_components_DL: RolloutTimeLossComponents,
        minibatch_idx: Array,
    ) -> tuple[EnvState, RolloutTimeLossComponents]:
        """Get a minibatch from the rollout (B)."""
        starting_idx = minibatch_idx * self.config.num_env_states_per_minibatch
        rollout_BL = slice_pytree(
            rollout_DL, starting_idx, self.config.num_env_states_per_minibatch
        )
        rollout_time_loss_components_BL = slice_pytree(
            rollout_time_loss_components_DL, starting_idx, self.config.num_env_states_per_minibatch
<<<<<<< HEAD
        )
        return rollout_BL, rollout_time_loss_components_BL

    @legit_jit(static_argnames=["self", "model", "optimizer"])
    def scannable_minibatch_step(
        self,
        training_state: tuple[PyTree, optax.OptState],
        minibatch_idx: Array,
        *,
        model: ActorCriticAgent,
        optimizer: optax.GradientTransformation,
        dataset_DL: EnvState,
        rollout_time_loss_components_DL: RolloutTimeLossComponents,
    ) -> tuple[tuple[PyTree, optax.OptState], FrozenDict[str, Array]]:
        """Perform a single minibatch update step."""
        variables, opt_state = training_state
        minibatch_BL, rollout_time_minibatch_loss_components_BL = self.get_minibatch(
            dataset_DL, rollout_time_loss_components_DL, minibatch_idx
        )
        params, opt_state, _, metrics = self.model_update(
            model=model,
            variables=variables,
            optimizer=optimizer,
            opt_state=opt_state,
            env_state_batch=minibatch_BL,
            rollout_time_loss_components=rollout_time_minibatch_loss_components_BL,
        )
        variables["params"] = params

        return (variables, opt_state), metrics

    @legit_jit(static_argnames=["self", "model", "optimizer"])
    def scannable_train_epoch(
        self,
        training_state: tuple[PyTree, optax.OptState, PRNGKeyArray],
        _: None,
        *,
        model: ActorCriticAgent,
        optimizer: optax.GradientTransformation,
        dataset_DL: EnvState,
        rollout_time_loss_components_DL: RolloutTimeLossComponents,
    ) -> tuple[tuple[PyTree, optax.OptState, PRNGKeyArray], FrozenDict[str, Array]]:
        """Train a minibatch, returns the updated variables, optimizer state, loss, and metrics."""
        variables = training_state[0]
        opt_state = training_state[1]
        reshuffle_rng = training_state[2]

        dataset_DL, rollout_time_loss_components_DL = self.reshuffle_rollout(
            dataset_DL, rollout_time_loss_components_DL, reshuffle_rng
        )
        reshuffle_rng, _ = jax.random.split(reshuffle_rng)

        partial_fn = functools.partial(
            self.scannable_minibatch_step,
            model=model,
            optimizer=optimizer,
            dataset_DL=dataset_DL,
            rollout_time_loss_components_DL=rollout_time_loss_components_DL,
        )

        (variables, opt_state), metrics = jax.lax.scan(
            partial_fn, (variables, opt_state), jnp.arange(self.config.num_minibatches)
        )
=======
        )
        return rollout_BL, rollout_time_loss_components_BL

    @profile
    @legit_jit(static_argnames=["self", "model", "optimizer"])
    def scannable_minibatch_step(
        self,
        training_state: tuple[PyTree, optax.OptState],
        minibatch_idx: Array,
        *,
        model: ActorCriticAgent,
        optimizer: optax.GradientTransformation,
        dataset_DL: EnvState,
        rollout_time_loss_components_DL: RolloutTimeLossComponents,
    ) -> tuple[tuple[PyTree, optax.OptState], FrozenDict[str, Array]]:
        """Perform a single minibatch update step."""
        variables, opt_state = training_state
        minibatch_BL, rollout_time_minibatch_loss_components_BL = self.get_minibatch(
            dataset_DL, rollout_time_loss_components_DL, minibatch_idx
        )
        params, opt_state, _, metrics = self.model_update(
            model=model,
            variables=variables,
            optimizer=optimizer,
            opt_state=opt_state,
            env_state_batch=minibatch_BL,
            rollout_time_loss_components=rollout_time_minibatch_loss_components_BL,
        )
        variables["params"] = params

        return (variables, opt_state), metrics

    @profile
    def scannable_train_epoch(
        self,
        training_state: tuple[PyTree, optax.OptState, PRNGKeyArray],
        _: None,
        *,
        model: ActorCriticAgent,
        optimizer: optax.GradientTransformation,
        dataset_DL: EnvState,
        rollout_time_loss_components_DL: RolloutTimeLossComponents,
    ) -> tuple[tuple[PyTree, optax.OptState, PRNGKeyArray], FrozenDict[str, Array]]:
        """Train a minibatch, returns the updated variables, optimizer state, loss, and metrics."""
        variables = training_state[0]
        opt_state = training_state[1]
        reshuffle_rng = training_state[2]

        dataset_DL, rollout_time_loss_components_DL = self.reshuffle_rollout(
            dataset_DL, rollout_time_loss_components_DL, reshuffle_rng
        )
        reshuffle_rng, _ = jax.random.split(reshuffle_rng)

        partial_fn = functools.partial(
            self.scannable_minibatch_step,
            model=model,
            optimizer=optimizer,
            dataset_DL=dataset_DL,
            rollout_time_loss_components_DL=rollout_time_loss_components_DL,
        )

        (variables, opt_state), metrics = jax.lax.scan(
            partial_fn, (variables, opt_state), jnp.arange(self.config.num_minibatches)
        )
>>>>>>> 7a92d69b

        # note that variables, opt_state are just the final values
        # metrics is stacked over the minibatches
        return (variables, opt_state, reshuffle_rng), metrics

<<<<<<< HEAD
    @legit_jit(static_argnames=["self", "model", "optimizer"])
=======
    @profile
>>>>>>> 7a92d69b
    def rl_pass(
        self,
        variables: PyTree,
        opt_state: optax.OptState,
        reshuffle_rng: PRNGKeyArray,
        model: ActorCriticAgent,
        optimizer: optax.GradientTransformation,
        dataset_DL: EnvState,
        rollout_time_loss_components_DL: RolloutTimeLossComponents,
    ) -> tuple[tuple[PyTree, optax.OptState, PRNGKeyArray], FrozenDict[str, Array]]:
        """Perform multiple epochs of RL training on the current dataset."""
        partial_fn = functools.partial(
            self.scannable_train_epoch,
            model=model,
            optimizer=optimizer,
            dataset_DL=dataset_DL,
            rollout_time_loss_components_DL=rollout_time_loss_components_DL,
        )

        (variables, opt_state, reshuffle_rng), metrics = jax.lax.scan(
            partial_fn,
            (variables, opt_state, reshuffle_rng),
            None,
            length=self.config.num_learning_epochs,
        )
        metrics = jax.tree_util.tree_map(lambda x: jnp.mean(x), metrics)
        return (variables, opt_state, reshuffle_rng), metrics

    def rl_train_loop(
        self,
        model: ActorCriticAgent,
        variables: PyTree,
        env: BaseEnv,
        optimizer: optax.GradientTransformation,
        opt_state: optax.OptState,
        training_state: xax.State,
    ) -> None:
        """Runs the main RL training loop."""
        rng = self.prng_key()
        rng, burn_in_rng, train_rng = jax.random.split(rng, 3)

<<<<<<< HEAD
        # getting initial physics model
=======
        # getting initial physics data
>>>>>>> 7a92d69b
        physics_model_L = env.get_init_physics_model()
        reset_rngs = jax.random.split(burn_in_rng, self.config.num_envs)

        env_state_EL_0, physics_data_EL_1 = jax.vmap(env.reset, in_axes=(None, None, 0, None))(
            model, variables, reset_rngs, physics_model_L
        )
        # Burn in trajectory to get normalization statistics
        # Thorn: carry_data_EL is the state AFTER the final EnvState
        dataset_DL, rollout_loss_components_DL, carry_env_state_EL, carry_data_EL = (
            self.get_rl_dataset(
                model=model,
                variables=variables,
                env=env,
                env_state_EL_t_minus_1=env_state_EL_0,
                physics_data_EL_t=physics_data_EL_1,
                physics_model_L=physics_model_L,
                rng=burn_in_rng,
<<<<<<< HEAD
                burn_in=True,
=======
>>>>>>> 7a92d69b
            )
        )
        variables = self.update_input_normalization_stats(
            variables=variables,
            trajectories_dataset=dataset_DL,
            rollout_time_loss_components=rollout_loss_components_DL,
            initial_step=True,
        )
        while not self.is_training_over(training_state):
            with self.step_context("on_step_start"):
                training_state = self.on_step_start(training_state)

            # Unrolls a trajectory.
            start_time = time.time()
            reshuffle_rng, rollout_rng = jax.random.split(train_rng)
            dataset_DL, rollout_loss_components_DL, carry_env_state_EL, carry_data_EL = (
                self.get_rl_dataset(
                    model=model,
                    variables=variables,
                    env=env,
                    env_state_EL_t_minus_1=carry_env_state_EL,
                    physics_data_EL_t=carry_data_EL,
                    physics_model_L=physics_model_L,
                    rng=rollout_rng,
                )
            )
            rollout_time = time.time() - start_time
            print(f"Rollout time: {rollout_time}")
            self.log_trajectory_stats(env, dataset_DL)

            # running training on minibatches
            start_time = time.time()
            (variables, opt_state, reshuffle_rng), metrics_mean = self.rl_pass(
                variables=variables,
                opt_state=opt_state,
                reshuffle_rng=reshuffle_rng,
                model=model,
                optimizer=optimizer,
                dataset_DL=dataset_DL,
                rollout_time_loss_components_DL=rollout_loss_components_DL,
            )
            update_time = time.time() - start_time
            print(f"Update time: {update_time}")
            print(f"Metrics: {metrics_mean}")

            # TODO: we probably want a way of tracking how loss evolves within
            # an epoch, and across epochs, not just the final metrics.
            metric_logging_data = LoggingData(
                trajectory=dataset_DL,
                update_metrics=metrics_mean,
            )

            with self.step_context("write_logs"):
                training_state.raw_phase = "train"
                for log_item in self.log_items:
                    log_item(self.logger, metric_logging_data)

<<<<<<< HEAD
                self.logger.write(training_state)
                training_state.num_steps += self.dataset_size
=======
                # logging metrics to info here...
                for key, value in metrics_mean.items():
                    assert isinstance(value, jnp.ndarray)
                    self.logger.log_scalar(key, value, namespace="stats")

                self.logger.write(training_state)
                training_state.num_steps += 1
                training_state.num_samples += self.dataset_size
>>>>>>> 7a92d69b

            # updating normalization statistics for the next rollout
            # NOTE: for the first step, the normalization stats are not updated
            variables = self.update_input_normalization_stats(
                variables=variables,
                trajectories_dataset=dataset_DL,
                rollout_time_loss_components=rollout_loss_components_DL,
                initial_step=False,
            )

            # Log the time taken for the model update.
            with self.step_context("write_logs"):
                self.logger.log_scalar("rollout_time", rollout_time, namespace="⏰")
                self.logger.log_scalar("update_time", update_time, namespace="⏰")
                self.logger.write(training_state)

            with self.step_context("on_step_end"):
                training_state = self.on_step_end(training_state)

            if self.should_checkpoint(training_state):
                self.save_checkpoint(
                    model=variables, optimizer=optimizer, opt_state=opt_state, state=training_state
                )  # Update XAX to be Flax supportive...

                render_name = self.get_render_name(training_state)
                render_dir = self.exp_dir / self.config.render_dir / render_name
                logger.info("Rendering to %s", render_dir)

                render_and_save_trajectory(
                    env=env,
                    model=model,
                    variables=variables,
                    rng=rng,
                    output_dir=render_dir,
                    num_steps=self.num_rollout_steps_per_env,
                    width=self.config.render_width,
                    height=self.config.render_height,
                )

                logger.info("Done rendering to %s", render_dir)

    def run_training(self) -> None:
        """Wraps the training loop and provides clean XAX integration."""
        with self:
            key = self.prng_key()
            self.set_loggers()
            env = self.get_environment()

            if xax.is_master():
                Thread(target=self.log_state, daemon=True).start()

            key, model_key = jax.random.split(key)
            model, optimizer, opt_state, training_state = self.load_initial_state(model_key)

            training_state = self.on_training_start(training_state)
            training_state.num_samples = 1  # prevents from checkpointing at start

            def on_exit() -> None:
                self.save_checkpoint(model, optimizer, opt_state, training_state)

            # Handle user-defined interrupts during the training loop.
            self.add_signal_handler(on_exit, signal.SIGUSR1, signal.SIGTERM)

            variables = self.get_init_variables(key)
            opt_state = optimizer.init(variables["params"])

            try:
                self.rl_train_loop(
                    model=model,
                    variables=variables,
                    env=env,
                    optimizer=optimizer,
                    opt_state=opt_state,
                    training_state=training_state,
                )

            except xax.TrainingFinishedError:
                if xax.is_master():
                    msg = (
                        f"Finished training after {training_state.num_steps}"
                        f"steps and {training_state.num_samples} samples"
                    )
                    xax.show_info(msg, important=True)
                self.save_checkpoint(model, optimizer, opt_state, training_state)

            except (KeyboardInterrupt, bdb.BdbQuit):
                if xax.is_master():
                    xax.show_info("Interrupted training", important=True)

            except BaseException:
                exception_tb = textwrap.indent(
                    xax.highlight_exception_message(traceback.format_exc()), "  "
                )
                sys.stdout.write(f"Caught exception during training loop:\n\n{exception_tb}\n")
                sys.stdout.flush()
                self.save_checkpoint(model, optimizer, opt_state, training_state)

            finally:
                training_state = self.on_training_end(training_state)<|MERGE_RESOLUTION|>--- conflicted
+++ resolved
@@ -131,14 +131,9 @@
     @property
     def num_rollout_steps_per_env(self) -> int:
         """Number of steps to unroll per environment during dataset creation."""
-<<<<<<< HEAD
-        msg = "Dataset size must be divisible by number of envs"
-        assert self.dataset_size % self.config.num_envs == 0, msg
-=======
         assert (
             self.dataset_size % self.config.num_envs == 0
         ), "Dataset size must be divisible by number of envs"
->>>>>>> 7a92d69b
         return self.dataset_size // self.config.num_envs
 
     ########################
@@ -230,7 +225,7 @@
             render_dir = self.exp_dir / self.config.render_dir / render_name
 
             end_time = time.time()
-            logger.info("Time taken for environment setup: %s seconds", end_time - start_time)
+            print(f"Time taken for environment setup: {end_time - start_time} seconds")
 
             logger.log(logging.INFO, "Rendering to %s", render_dir)
 
@@ -243,9 +238,7 @@
                 key, pretrained=self.config.pretrained, checkpoint_num=self.config.checkpoint_num
             )
             end_time = time.time()
-            logger.info(
-                "Time taken for parameter initialization: %s seconds", end_time - start_time
-            )
+            print(f"Time taken for parameter initialization: {end_time - start_time} seconds")
 
             # Unroll trajectories and collect the frames for rendering
             logger.info("Unrolling trajectories")
@@ -344,10 +337,7 @@
         assert isinstance(res, Array)
         return res
 
-<<<<<<< HEAD
-=======
     @profile
->>>>>>> 7a92d69b
     def get_rl_dataset(
         self,
         model: ActorCriticAgent,
@@ -357,10 +347,6 @@
         physics_data_EL_t: PhysicsData,
         physics_model_L: PhysicsModel,
         rng: PRNGKeyArray,
-<<<<<<< HEAD
-        burn_in: bool = False,
-=======
->>>>>>> 7a92d69b
     ) -> tuple[EnvState, RolloutTimeLossComponents, EnvState, PhysicsData]:
         """Returns env state, loss components, carry env state, physics data."""
         # TODO: implement logic to handle randomize model initialization when creating batch
@@ -382,10 +368,6 @@
             model,
             variables,
             rollout_TEL,
-<<<<<<< HEAD
-            burn_in=burn_in,
-=======
->>>>>>> 7a92d69b
         )
 
         def flatten_rollout_array(x: Array) -> Array:
@@ -402,10 +384,7 @@
 
         return rollout_DL, rollout_time_loss_components_DL, rollout_EL_f, data_EL_f_plus_1
 
-<<<<<<< HEAD
-=======
     @profile
->>>>>>> 7a92d69b
     def reshuffle_rollout(
         self,
         rollout_dataset_DL: EnvState,
@@ -432,10 +411,7 @@
 
         return reshuffled_rollout_dataset_DL, reshuffled_rollout_time_loss_components_DL
 
-<<<<<<< HEAD
-=======
     @profile
->>>>>>> 7a92d69b
     def get_minibatch(
         self,
         rollout_DL: EnvState,
@@ -449,10 +425,10 @@
         )
         rollout_time_loss_components_BL = slice_pytree(
             rollout_time_loss_components_DL, starting_idx, self.config.num_env_states_per_minibatch
-<<<<<<< HEAD
         )
         return rollout_BL, rollout_time_loss_components_BL
 
+    @profile
     @legit_jit(static_argnames=["self", "model", "optimizer"])
     def scannable_minibatch_step(
         self,
@@ -481,7 +457,7 @@
 
         return (variables, opt_state), metrics
 
-    @legit_jit(static_argnames=["self", "model", "optimizer"])
+    @profile
     def scannable_train_epoch(
         self,
         training_state: tuple[PyTree, optax.OptState, PRNGKeyArray],
@@ -513,82 +489,12 @@
         (variables, opt_state), metrics = jax.lax.scan(
             partial_fn, (variables, opt_state), jnp.arange(self.config.num_minibatches)
         )
-=======
-        )
-        return rollout_BL, rollout_time_loss_components_BL
-
-    @profile
-    @legit_jit(static_argnames=["self", "model", "optimizer"])
-    def scannable_minibatch_step(
-        self,
-        training_state: tuple[PyTree, optax.OptState],
-        minibatch_idx: Array,
-        *,
-        model: ActorCriticAgent,
-        optimizer: optax.GradientTransformation,
-        dataset_DL: EnvState,
-        rollout_time_loss_components_DL: RolloutTimeLossComponents,
-    ) -> tuple[tuple[PyTree, optax.OptState], FrozenDict[str, Array]]:
-        """Perform a single minibatch update step."""
-        variables, opt_state = training_state
-        minibatch_BL, rollout_time_minibatch_loss_components_BL = self.get_minibatch(
-            dataset_DL, rollout_time_loss_components_DL, minibatch_idx
-        )
-        params, opt_state, _, metrics = self.model_update(
-            model=model,
-            variables=variables,
-            optimizer=optimizer,
-            opt_state=opt_state,
-            env_state_batch=minibatch_BL,
-            rollout_time_loss_components=rollout_time_minibatch_loss_components_BL,
-        )
-        variables["params"] = params
-
-        return (variables, opt_state), metrics
-
-    @profile
-    def scannable_train_epoch(
-        self,
-        training_state: tuple[PyTree, optax.OptState, PRNGKeyArray],
-        _: None,
-        *,
-        model: ActorCriticAgent,
-        optimizer: optax.GradientTransformation,
-        dataset_DL: EnvState,
-        rollout_time_loss_components_DL: RolloutTimeLossComponents,
-    ) -> tuple[tuple[PyTree, optax.OptState, PRNGKeyArray], FrozenDict[str, Array]]:
-        """Train a minibatch, returns the updated variables, optimizer state, loss, and metrics."""
-        variables = training_state[0]
-        opt_state = training_state[1]
-        reshuffle_rng = training_state[2]
-
-        dataset_DL, rollout_time_loss_components_DL = self.reshuffle_rollout(
-            dataset_DL, rollout_time_loss_components_DL, reshuffle_rng
-        )
-        reshuffle_rng, _ = jax.random.split(reshuffle_rng)
-
-        partial_fn = functools.partial(
-            self.scannable_minibatch_step,
-            model=model,
-            optimizer=optimizer,
-            dataset_DL=dataset_DL,
-            rollout_time_loss_components_DL=rollout_time_loss_components_DL,
-        )
-
-        (variables, opt_state), metrics = jax.lax.scan(
-            partial_fn, (variables, opt_state), jnp.arange(self.config.num_minibatches)
-        )
->>>>>>> 7a92d69b
 
         # note that variables, opt_state are just the final values
         # metrics is stacked over the minibatches
         return (variables, opt_state, reshuffle_rng), metrics
 
-<<<<<<< HEAD
-    @legit_jit(static_argnames=["self", "model", "optimizer"])
-=======
     @profile
->>>>>>> 7a92d69b
     def rl_pass(
         self,
         variables: PyTree,
@@ -630,11 +536,7 @@
         rng = self.prng_key()
         rng, burn_in_rng, train_rng = jax.random.split(rng, 3)
 
-<<<<<<< HEAD
-        # getting initial physics model
-=======
         # getting initial physics data
->>>>>>> 7a92d69b
         physics_model_L = env.get_init_physics_model()
         reset_rngs = jax.random.split(burn_in_rng, self.config.num_envs)
 
@@ -652,10 +554,6 @@
                 physics_data_EL_t=physics_data_EL_1,
                 physics_model_L=physics_model_L,
                 rng=burn_in_rng,
-<<<<<<< HEAD
-                burn_in=True,
-=======
->>>>>>> 7a92d69b
             )
         )
         variables = self.update_input_normalization_stats(
@@ -713,10 +611,6 @@
                 for log_item in self.log_items:
                     log_item(self.logger, metric_logging_data)
 
-<<<<<<< HEAD
-                self.logger.write(training_state)
-                training_state.num_steps += self.dataset_size
-=======
                 # logging metrics to info here...
                 for key, value in metrics_mean.items():
                     assert isinstance(value, jnp.ndarray)
@@ -725,7 +619,6 @@
                 self.logger.write(training_state)
                 training_state.num_steps += 1
                 training_state.num_samples += self.dataset_size
->>>>>>> 7a92d69b
 
             # updating normalization statistics for the next rollout
             # NOTE: for the first step, the normalization stats are not updated
