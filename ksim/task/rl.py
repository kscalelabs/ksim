"""Defines a standard task interface for training reinforcement learning agents.

TODO: need to add SPMD and sharding support for super fast training :)
"""

import bdb
import functools
import logging
import signal
import sys
import textwrap
import time
import traceback
from abc import ABC, abstractmethod
from dataclasses import dataclass
from pathlib import Path
from threading import Thread
from typing import Generic, Literal, TypeVar

import jax
import jax.numpy as jnp
import optax
import xax
from dpshdl.dataset import Dataset
from flax import linen as nn
from flax.core import FrozenDict
from jaxtyping import Array, PRNGKeyArray, PyTree
from omegaconf import MISSING

from ksim.builders.loggers import (
    AverageRewardLog,
    EpisodeLengthLog,
    LoggingData,
    ModelUpdateLog,
)
from ksim.env.base_env import BaseEnv, BaseEnvConfig, EnvState
from ksim.env.types import PhysicsData, PhysicsModel
from ksim.model.formulations import ActorCriticAgent
from ksim.task.types import RolloutTimeLossComponents
from ksim.utils.jit import legit_jit
from ksim.utils.pytree import slice_pytree
from ksim.utils.visualization import render_and_save_trajectory

logger = logging.getLogger(__name__)


@jax.tree_util.register_dataclass
@dataclass
class RLConfig(BaseEnvConfig, xax.Config):
    action: str = xax.field(
        value="train",
        help="The action to take; should be either `train` or `env`.",
    )
    num_learning_epochs: int = xax.field(
        value=MISSING,
        help="Number of learning epochs per dataset.",
    )
    num_env_states_per_minibatch: int = xax.field(
        value=MISSING,
        help="The number of environment states to include in each minibatch.",
    )
    num_minibatches: int = xax.field(
        value=MISSING,
        help="The number of minibatches to use for training.",
    )
    num_envs: int = xax.field(
        value=MISSING,
        help="The number of training environments to run in parallel.",
    )
    pretrained: str | None = xax.field(
        value=None,
        help="The path to a saved run to load from.",
    )
    checkpoint_num: int | None = xax.field(
        value=None,
        help="The checkpoint number to load. Otherwise the latest checkpoint is loaded.",
    )


Config = TypeVar("Config", bound=RLConfig)


class RLTask(xax.Task[Config], Generic[Config], ABC):
    """Base class for reinforcement learning tasks."""

    def __init__(self, config: Config) -> None:
        self.config = config
        self.log_items = [EpisodeLengthLog(), AverageRewardLog(), ModelUpdateLog()]
        super().__init__(config)

    ####################
    # Abstract methods #
    ####################

    @abstractmethod
    def get_environment(self) -> BaseEnv: ...

    @abstractmethod
    def get_init_actor_carry(self) -> jnp.ndarray | None: ...

    @abstractmethod
    def get_rollout_time_loss_components(
        self,
        model: ActorCriticAgent,
        variables: PyTree,
        trajectory_dataset: EnvState,
        burn_in: bool = False,
    ) -> RolloutTimeLossComponents: ...

    @abstractmethod
    def model_update(
        self,
        model: ActorCriticAgent,
        variables: PyTree,
        optimizer: optax.GradientTransformation,
        opt_state: optax.OptState,
        env_state_batch: EnvState,
        rollout_time_loss_components: RolloutTimeLossComponents,
    ) -> tuple[PyTree, optax.OptState, Array, FrozenDict[str, Array]]: ...

    ##############
    # Properties #
    ##############

    @property
    def dataset_size(self) -> int:
        """The total number of environment states in the current PPO dataset."""
        return self.config.num_env_states_per_minibatch * self.config.num_minibatches

    @property
    def num_rollout_steps_per_env(self) -> int:
        """Number of steps to unroll per environment during dataset creation."""
        assert (
            self.dataset_size % self.config.num_envs == 0
        ), "Dataset size must be divisible by number of envs"
        return self.dataset_size // self.config.num_envs

    ########################
    # XAX-specific methods #
    ########################

    def get_dataset(self, phase: Literal["train", "valid"]) -> Dataset:
        """Get the dataset for the current task."""
        raise NotImplementedError("Reinforcement learning tasks do not require datasets.")

    def get_batch_size(self) -> int:
        """Get the batch size for the current task."""
        # TODO: this is a hack for xax... need to implement mini batching properly later.
        return 1

    def run(self) -> None:
        """Highest level entry point for RL tasks, determines what to run."""
        match self.config.action:
            case "train":
                self.run_training()

            case "env":
                model, _, _, _ = self.load_initial_state(self.prng_key())
                self.run_environment(model)

            case _:
                raise ValueError(
                    f"Invalid action: {self.config.action}. Should be one of `train` or `env`."
                )

    #########################
    # Logging and Rendering #
    #########################

    def get_checkpoint_number_and_path(self) -> tuple[int, Path]:
        """Get the checkpoint number and path from config or latest checkpoint."""
        error_msg = "Tried to load pretrained checkpoint but no path was provided."
        assert self.config.pretrained is not None, error_msg

        pretrained_path = Path(self.config.pretrained)
        if not pretrained_path.exists():
            raise ValueError(f"Checkpoint not found at {pretrained_path}")

        if self.config.checkpoint_num is not None:
            checkpoint_path = (
                pretrained_path / "checkpoints" / f"ckpt.{self.config.checkpoint_num}.bin"
            )
            error_msg = (
                f"Checkpoint number {self.config.checkpoint_num} not found at {checkpoint_path}"
            )
            assert checkpoint_path.exists(), error_msg
            return self.config.checkpoint_num, checkpoint_path

        # Get the latest checkpoint in the folder
        ckpt_files = sorted(pretrained_path.glob("checkpoints/ckpt.*.bin"))
        if not ckpt_files:
            raise ValueError(f"No checkpoints found in {pretrained_path}/checkpoints/")
        checkpoint_path = ckpt_files[-1]
        ckpt_num = int(checkpoint_path.stem.split(".")[1])
        return ckpt_num, checkpoint_path

    def get_render_name(self, state: xax.State | None = None) -> str:
        """Get a unique name for the render directory based on state and checkpoint info."""
        time_string = time.strftime("%Y%m%d_%H%M%S")
        prefix = "render"

        # If training, label render with step count
        if state is not None:
            return f"{prefix}_{state.num_steps}_{time_string}"

        # If resuming, use the checkpoint number
        if self.config.pretrained is not None:
            ckpt_num, _ = self.get_checkpoint_number_and_path()
            return f"{prefix}_pretrained_{ckpt_num}_{time_string}"

        return f"{prefix}_no_state_{time_string}"

    def run_environment(
        self,
        model: ActorCriticAgent,
        state: xax.State | None = None,
    ) -> None:
        """Run the environment with rendering and logging."""
        with self:
            start_time = time.time()
            rng = self.prng_key()
            env = self.get_environment()
            render_name = self.get_render_name(state)
            render_dir = self.exp_dir / self.config.render_dir / render_name

            end_time = time.time()
            logger.info("Time taken for environment setup: %s seconds", end_time - start_time)

            logger.log(logging.INFO, "Rendering to %s", render_dir)

            self.set_loggers()

            key, _ = jax.random.split(rng)

            start_time = time.time()
            variables = self.get_init_variables(
                key, pretrained=self.config.pretrained, checkpoint_num=self.config.checkpoint_num
            )
            end_time = time.time()
            logger.info(
                "Time taken for parameter initialization: %s seconds", end_time - start_time
            )

            # Unroll trajectories and collect the frames for rendering
            logger.info("Unrolling trajectories")

            render_and_save_trajectory(
                env=env,
                model=model,
                variables=variables,
                rng=rng,
                output_dir=render_dir,
                num_steps=self.num_rollout_steps_per_env,
                width=self.config.render_width,
                height=self.config.render_height,
            )

    def log_state(self) -> None:
        super().log_state()

        # self.logger.log_file("env_state.yaml", OmegaConf.to_yaml(env.get_state()))

    def get_reward_stats(self, trajectory: EnvState, env: BaseEnv) -> dict[str, jnp.ndarray]:
        """Get reward statistics from the trajectoryl (D)."""
        reward_stats: dict[str, jnp.ndarray] = {}

        terms = trajectory.reward_components
        for key, _ in env.rewards:
            statistic = terms[key]
            assert isinstance(statistic, Array)
            reward_stats[key] = jnp.mean(statistic)

        return reward_stats

    def get_termination_stats(self, trajectory: EnvState, env: BaseEnv) -> dict[str, jnp.ndarray]:
        """Get termination statistics from the trajectory (D)."""
        termination_stats: dict[str, jnp.ndarray] = {}

        terms = trajectory.termination_components
        for key, _ in env.terminations:
            statistic = terms[key]
            assert isinstance(statistic, Array)
            termination_stats[key] = jnp.mean(statistic)

        return termination_stats

    def log_trajectory_stats(self, env: BaseEnv, trajectory: EnvState) -> None:
        for key, value in self.get_reward_stats(trajectory, env).items():
            self.logger.log_scalar(key, value, namespace="reward")
        for key, value in self.get_termination_stats(trajectory, env).items():
            self.logger.log_scalar(key, value, namespace="termination")

        # Logs the mean episode length.
        mean_episode_length_steps = (~trajectory.done).sum(axis=-1).astype(jnp.float32).mean()
        mean_episode_length_seconds = mean_episode_length_steps * self.config.ctrl_dt
        self.logger.log_scalar(
            "mean_episode_length", mean_episode_length_seconds, namespace="stats"
        )

    ########################
    # Training and Running #
    ########################

    def get_init_variables(
        self, key: PRNGKeyArray, pretrained: str | None = None, checkpoint_num: int | None = None
    ) -> PyTree:
        """Get the initial parameters as a PyTree: assumes flax-compatible model."""
        env = self.get_environment()
        state = env.get_dummy_env_states(self.config.num_envs)

        if pretrained is not None:
            _, checkpoint_path = self.get_checkpoint_number_and_path()
            logger.info("Loading pretrained checkpoint from %s", checkpoint_path)
            return self.load_checkpoint(checkpoint_path, part="model")

        model_key, init_key = jax.random.split(key, 2)
        model = self.get_model(model_key)
        assert isinstance(model, nn.Module), "Model must be an Flax linen module."
        return model.init(init_key, state.obs, state.command)

    @abstractmethod
    def update_input_normalization_stats(
        self,
        variables: PyTree,
        trajectories_dataset: EnvState,
        rollout_time_loss_components: RolloutTimeLossComponents,
        initial_step: bool,
    ) -> PyTree: ...

    def apply_actor(
        self,
        model: ActorCriticAgent,
        variables: PyTree,
        obs: FrozenDict[str, Array],
        cmd: FrozenDict[str, Array],
    ) -> Array:
        """Apply the actor model to inputs."""
        res = model.apply(variables, obs=obs, cmd=cmd, method="actor")
        assert isinstance(res, Array)
        return res

    def get_rl_dataset(
        self,
        model: ActorCriticAgent,
        variables: PyTree,
        env: BaseEnv,
        env_state_EL_t_minus_1: EnvState,
        physics_data_EL_t: PhysicsData,
        physics_model_L: PhysicsModel,
        rng: PRNGKeyArray,
        burn_in: bool = False,
    ) -> tuple[EnvState, RolloutTimeLossComponents, EnvState, PhysicsData]:
        """Returns env state, loss components, carry env state, physics data."""
        # TODO: implement logic to handle randomize model initialization when creating batch
        rollout_TEL, data_EL_f_plus_1 = env.unroll_trajectories(
            model=model,
            variables=variables,
            rng=rng,
            num_steps=self.num_rollout_steps_per_env,
            num_envs=self.config.num_envs,
            env_state_EL_t_minus_1=env_state_EL_t_minus_1,
            physics_data_EL_t=physics_data_EL_t,
            physics_model_L=physics_model_L,
            return_intermediate_data=False,
        )

        rollout_EL_f = jax.tree_util.tree_map(lambda x: x[-1], rollout_TEL)

        rollout_time_loss_components_TEL = self.get_rollout_time_loss_components(
            model,
            variables,
            rollout_TEL,
            burn_in=burn_in,
        )

        @legit_jit()
        def flatten_rollout_array(x: Array) -> Array:
            """Flatten a rollout array."""
            reshaped = jnp.reshape(x, (self.dataset_size, *x.shape[2:]))
            assert reshaped.shape[0] == self.dataset_size
            return reshaped

        # flattening (num_steps, num_envs, ...) -> (dataset_size, ...) in leaves
        rollout_DL = jax.tree_util.tree_map(flatten_rollout_array, rollout_TEL)
        rollout_time_loss_components_DL = jax.tree_util.tree_map(
            flatten_rollout_array, rollout_time_loss_components_TEL
        )

        return rollout_DL, rollout_time_loss_components_DL, rollout_EL_f, data_EL_f_plus_1

    def reshuffle_rollout(
        self,
        rollout_dataset_DL: EnvState,
        rollout_time_loss_components_DL: RolloutTimeLossComponents,
        rng: PRNGKeyArray,
    ) -> tuple[EnvState, RolloutTimeLossComponents]:
        """Reshuffle a rollout array (DL)."""
        # Generate permutation indices
        batch_size = self.dataset_size
        permutation = jax.random.choice(rng, jnp.arange(batch_size), (batch_size,))

        # Apply permutation to rollout dataset
        def permute_array(x: Array) -> Array:
            # Handle arrays with proper shape checking
            if x.shape[0] == batch_size:
                return x[permutation]
            return x

        # Apply permutation to both structures
        reshuffled_rollout_dataset_DL = jax.tree_util.tree_map(permute_array, rollout_dataset_DL)
        reshuffled_rollout_time_loss_components_DL = jax.tree_util.tree_map(
            permute_array, rollout_time_loss_components_DL
        )

        return reshuffled_rollout_dataset_DL, reshuffled_rollout_time_loss_components_DL

    def get_minibatch(
        self,
        rollout_DL: EnvState,
        rollout_time_loss_components_DL: RolloutTimeLossComponents,
        minibatch_idx: Array,
    ) -> tuple[EnvState, RolloutTimeLossComponents]:
        """Get a minibatch from the rollout (B)."""
        starting_idx = minibatch_idx * self.config.num_env_states_per_minibatch
        rollout_BL = slice_pytree(
            rollout_DL, starting_idx, self.config.num_env_states_per_minibatch
        )
        rollout_time_loss_components_BL = slice_pytree(
            rollout_time_loss_components_DL, starting_idx, self.config.num_env_states_per_minibatch
        )
        return rollout_BL, rollout_time_loss_components_BL

    @legit_jit(static_argnames=["self", "model", "optimizer"])
    def scannable_minibatch_step(
        self,
        training_state: tuple[PyTree, optax.OptState],
        minibatch_idx: Array,
        *,
        model: ActorCriticAgent,
        optimizer: optax.GradientTransformation,
        dataset_DL: EnvState,
        rollout_time_loss_components_DL: RolloutTimeLossComponents,
    ) -> tuple[tuple[PyTree, optax.OptState], FrozenDict[str, Array]]:
        """Perform a single minibatch update step."""
        variables, opt_state = training_state
        minibatch_BL, rollout_time_minibatch_loss_components_BL = self.get_minibatch(
            dataset_DL, rollout_time_loss_components_DL, minibatch_idx
        )
        params, opt_state, _, metrics = self.model_update(
            model=model,
            variables=variables,
            optimizer=optimizer,
            opt_state=opt_state,
            env_state_batch=minibatch_BL,
            rollout_time_loss_components=rollout_time_minibatch_loss_components_BL,
        )
        variables["params"] = params

        return (variables, opt_state), metrics

    @legit_jit(static_argnames=["self", "model", "optimizer"])
    def scannable_train_epoch(
        self,
        training_state: tuple[PyTree, optax.OptState, PRNGKeyArray],
        _: None,
        *,
        model: ActorCriticAgent,
        optimizer: optax.GradientTransformation,
        dataset_DL: EnvState,
        rollout_time_loss_components_DL: RolloutTimeLossComponents,
    ) -> tuple[tuple[PyTree, optax.OptState, PRNGKeyArray], FrozenDict[str, Array]]:
        """Train a minibatch, returns the updated variables, optimizer state, loss, and metrics."""
        variables = training_state[0]
        opt_state = training_state[1]
        reshuffle_rng = training_state[2]

        dataset_DL, rollout_time_loss_components_DL = self.reshuffle_rollout(
            dataset_DL, rollout_time_loss_components_DL, reshuffle_rng
        )
        reshuffle_rng, _ = jax.random.split(reshuffle_rng)

        partial_fn = functools.partial(
            self.scannable_minibatch_step,
            model=model,
            optimizer=optimizer,
            dataset_DL=dataset_DL,
            rollout_time_loss_components_DL=rollout_time_loss_components_DL,
        )

        (variables, opt_state), metrics = jax.lax.scan(
            partial_fn, (variables, opt_state), jnp.arange(self.config.num_minibatches)
        )

        # note that variables, opt_state are just the final values
        # metrics is stacked over the minibatches
        return (variables, opt_state, reshuffle_rng), metrics

    @legit_jit(static_argnames=["self", "model", "optimizer"])
    def rl_pass(
        self,
        variables: PyTree,
        opt_state: optax.OptState,
        reshuffle_rng: PRNGKeyArray,
        model: ActorCriticAgent,
        optimizer: optax.GradientTransformation,
        dataset_DL: EnvState,
        rollout_time_loss_components_DL: RolloutTimeLossComponents,
    ) -> tuple[tuple[PyTree, optax.OptState, PRNGKeyArray], FrozenDict[str, Array]]:
        """Perform multiple epochs of RL training on the current dataset."""
        partial_fn = functools.partial(
            self.scannable_train_epoch,
            model=model,
            optimizer=optimizer,
            dataset_DL=dataset_DL,
            rollout_time_loss_components_DL=rollout_time_loss_components_DL,
        )

        (variables, opt_state, reshuffle_rng), metrics = jax.lax.scan(
            partial_fn,
            (variables, opt_state, reshuffle_rng),
            None,
            length=self.config.num_learning_epochs,
        )
        metrics = jax.tree_util.tree_map(lambda x: jnp.mean(x), metrics)
        return (variables, opt_state, reshuffle_rng), metrics

    def rl_train_loop(
        self,
        model: ActorCriticAgent,
        variables: PyTree,
        env: BaseEnv,
        optimizer: optax.GradientTransformation,
        opt_state: optax.OptState,
        training_state: xax.State,
    ) -> None:
        """Runs the main RL training loop."""
        rng = self.prng_key()
        rng, burn_in_rng, train_rng = jax.random.split(rng, 3)

        # getting initial physics model
        physics_model_L = env.get_init_physics_model()
        reset_rngs = jax.random.split(burn_in_rng, self.config.num_envs)

        env_state_EL_0, physics_data_EL_1 = jax.vmap(env.reset, in_axes=(None, None, 0, None))(
            model, variables, reset_rngs, physics_model_L
        )
        # Burn in trajectory to get normalization statistics
        # Thorn: carry_data_EL is the state AFTER the final EnvState
        dataset_DL, rollout_loss_components_DL, carry_env_state_EL, carry_data_EL = (
            self.get_rl_dataset(
                model=model,
                variables=variables,
                env=env,
                env_state_EL_t_minus_1=env_state_EL_0,
                physics_data_EL_t=physics_data_EL_1,
                physics_model_L=physics_model_L,
                rng=burn_in_rng,
                burn_in=True,
            )
        )
        variables = self.update_input_normalization_stats(
            variables=variables,
            trajectories_dataset=dataset_DL,
            rollout_time_loss_components=rollout_loss_components_DL,
            initial_step=True,
        )
        while not self.is_training_over(training_state):
            with self.step_context("on_step_start"):
                training_state = self.on_step_start(training_state)

            # Unrolls a trajectory.
            start_time = time.time()
            reshuffle_rng, rollout_rng = jax.random.split(train_rng)
            dataset_DL, rollout_loss_components_DL, carry_env_state_EL, carry_data_EL = (
                self.get_rl_dataset(
                    model=model,
                    variables=variables,
                    env=env,
                    env_state_EL_t_minus_1=carry_env_state_EL,
                    physics_data_EL_t=carry_data_EL,
                    physics_model_L=physics_model_L,
                    rng=rollout_rng,
                )
            )
            rollout_time = time.time() - start_time
            print(f"Rollout time: {rollout_time}")
            self.log_trajectory_stats(env, dataset_DL)

            # running training on minibatches
            start_time = time.time()
<<<<<<< HEAD
            for epoch_idx in range(self.config.num_learning_epochs):
                trajectories_dataset, rollout_time_loss_components = self.reshuffle_rollout(
                    trajectories_dataset, rollout_time_loss_components, reshuffle_rng
                )
                reshuffle_rng, _ = jax.random.split(reshuffle_rng)
                for minibatch_idx in range(self.num_minibatches):
                    minibatch_idx_array = jnp.array(
                        minibatch_idx
                    )  # TODO: scanning will do this anyways
                    minibatch, rollout_time_minibatch_loss_components = self.get_minibatch(
                        trajectories_dataset, rollout_time_loss_components, minibatch_idx_array
                    )
                    with self.step_context("update_state"):
                        params, opt_state, loss_val, metrics = self.model_update(
                            model,
                            variables,
                            optimizer,
                            opt_state,
                            minibatch,
                            rollout_time_minibatch_loss_components,
                        )
                        variables["params"] = params
                        logger.debug("loss: %s", loss_val)
                        logger.debug("metrics: %s", metrics)

                        # log metrics from the model update
                        metric_logging_data = LoggingData(
                            trajectory=trajectories_dataset,
                            update_metrics=metrics,
                            gradients=None,
                            loss=float(loss_val),
                            training_state=training_state,
                        )

                        with self.step_context("write_logs"):
                            training_state.raw_phase = "train"
                            for log_item in self.log_items:
                                log_item(self.logger, metric_logging_data)

                            self.logger.write(training_state)
                            training_state.num_steps += 1

            model_update_time = time.time() - start_time
=======
            (variables, opt_state, reshuffle_rng), metrics_mean = self.rl_pass(
                variables=variables,
                opt_state=opt_state,
                reshuffle_rng=reshuffle_rng,
                model=model,
                optimizer=optimizer,
                dataset_DL=dataset_DL,
                rollout_time_loss_components_DL=rollout_loss_components_DL,
            )
            update_time = time.time() - start_time
            print(f"Update time: {update_time}")
            print(f"Metrics: {metrics_mean}")

            # TODO: we probably want a way of tracking how loss evolves within
            # an epoch, and across epochs, not just the final metrics.
            metric_logging_data = LoggingData(
                trajectory=dataset_DL,
                update_metrics=metrics_mean,
            )

            with self.step_context("write_logs"):
                training_state.raw_phase = "train"
                for log_item in self.log_items:
                    log_item(self.logger, metric_logging_data)

                self.logger.write(training_state)
                training_state.num_steps += self.dataset_size
>>>>>>> 2762e5aa

            # updating normalization statistics for the next rollout
            # NOTE: for the first step, the normalization stats are not updated
            variables = self.update_input_normalization_stats(
                variables=variables,
                trajectories_dataset=dataset_DL,
                rollout_time_loss_components=rollout_loss_components_DL,
                initial_step=False,
            )

            # Log the time taken for the model update.
            with self.step_context("write_logs"):
                self.logger.log_scalar("rollout_time", rollout_time, namespace="⏰")
                self.logger.log_scalar("update_time", update_time, namespace="⏰")
                self.logger.write(training_state)

            with self.step_context("on_step_end"):
                training_state = self.on_step_end(training_state)

            if self.should_checkpoint(training_state):
                self.save_checkpoint(
                    model=variables, optimizer=optimizer, opt_state=opt_state, state=training_state
                )  # Update XAX to be Flax supportive...

                render_name = self.get_render_name(training_state)
                render_dir = self.exp_dir / self.config.render_dir / render_name
                logger.info("Rendering to %s", render_dir)

                render_and_save_trajectory(
                    env=env,
                    model=model,
                    variables=variables,
                    rng=rng,
                    output_dir=render_dir,
                    num_steps=self.num_rollout_steps_per_env,
                    width=self.config.render_width,
                    height=self.config.render_height,
                )

                logger.info("Done rendering to %s", render_dir)

    def run_training(self) -> None:
        """Wraps the training loop and provides clean XAX integration."""
        with self:
            key = self.prng_key()
            self.set_loggers()
            env = self.get_environment()

            if xax.is_master():
                Thread(target=self.log_state, daemon=True).start()

            key, model_key = jax.random.split(key)
            model, optimizer, opt_state, training_state = self.load_initial_state(model_key)

            training_state = self.on_training_start(training_state)

            def on_exit() -> None:
                self.save_checkpoint(model, optimizer, opt_state, training_state)

            # Handle user-defined interrupts during the training loop.
            self.add_signal_handler(on_exit, signal.SIGUSR1, signal.SIGTERM)

            variables = self.get_init_variables(key)
            opt_state = optimizer.init(variables["params"])

            try:
                self.rl_train_loop(
                    model=model,
                    variables=variables,
                    env=env,
                    optimizer=optimizer,
                    opt_state=opt_state,
                    training_state=training_state,
                )

            except xax.TrainingFinishedError:
                if xax.is_master():
                    msg = (
                        f"Finished training after {training_state.num_steps}"
                        f"steps and {training_state.num_samples} samples"
                    )
                    xax.show_info(msg, important=True)
                self.save_checkpoint(model, optimizer, opt_state, training_state)

            except (KeyboardInterrupt, bdb.BdbQuit):
                if xax.is_master():
                    xax.show_info("Interrupted training", important=True)

            except BaseException:
                exception_tb = textwrap.indent(
                    xax.highlight_exception_message(traceback.format_exc()), "  "
                )
                sys.stdout.write(f"Caught exception during training loop:\n\n{exception_tb}\n")
                sys.stdout.flush()
                self.save_checkpoint(model, optimizer, opt_state, training_state)

            finally:
                training_state = self.on_training_end(training_state)<|MERGE_RESOLUTION|>--- conflicted
+++ resolved
@@ -588,51 +588,6 @@
 
             # running training on minibatches
             start_time = time.time()
-<<<<<<< HEAD
-            for epoch_idx in range(self.config.num_learning_epochs):
-                trajectories_dataset, rollout_time_loss_components = self.reshuffle_rollout(
-                    trajectories_dataset, rollout_time_loss_components, reshuffle_rng
-                )
-                reshuffle_rng, _ = jax.random.split(reshuffle_rng)
-                for minibatch_idx in range(self.num_minibatches):
-                    minibatch_idx_array = jnp.array(
-                        minibatch_idx
-                    )  # TODO: scanning will do this anyways
-                    minibatch, rollout_time_minibatch_loss_components = self.get_minibatch(
-                        trajectories_dataset, rollout_time_loss_components, minibatch_idx_array
-                    )
-                    with self.step_context("update_state"):
-                        params, opt_state, loss_val, metrics = self.model_update(
-                            model,
-                            variables,
-                            optimizer,
-                            opt_state,
-                            minibatch,
-                            rollout_time_minibatch_loss_components,
-                        )
-                        variables["params"] = params
-                        logger.debug("loss: %s", loss_val)
-                        logger.debug("metrics: %s", metrics)
-
-                        # log metrics from the model update
-                        metric_logging_data = LoggingData(
-                            trajectory=trajectories_dataset,
-                            update_metrics=metrics,
-                            gradients=None,
-                            loss=float(loss_val),
-                            training_state=training_state,
-                        )
-
-                        with self.step_context("write_logs"):
-                            training_state.raw_phase = "train"
-                            for log_item in self.log_items:
-                                log_item(self.logger, metric_logging_data)
-
-                            self.logger.write(training_state)
-                            training_state.num_steps += 1
-
-            model_update_time = time.time() - start_time
-=======
             (variables, opt_state, reshuffle_rng), metrics_mean = self.rl_pass(
                 variables=variables,
                 opt_state=opt_state,
@@ -660,7 +615,6 @@
 
                 self.logger.write(training_state)
                 training_state.num_steps += self.dataset_size
->>>>>>> 2762e5aa
 
             # updating normalization statistics for the next rollout
             # NOTE: for the first step, the normalization stats are not updated
