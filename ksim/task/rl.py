--- conflicted
+++ resolved
@@ -47,13 +47,8 @@
 from ksim.resets import Reset
 from ksim.rewards import Reward
 from ksim.terminations import Termination
-<<<<<<< HEAD
-from ksim.utils.named_access import get_joint_metadata
+from ksim.utils.mujoco import get_joint_metadata
 from kmv.viewer import launch_passive
-=======
-from ksim.utils.mujoco import get_joint_metadata
-from ksim.viewer import MujocoViewer
->>>>>>> 71204812
 
 logger = logging.getLogger(__name__)
 
@@ -1039,26 +1034,6 @@
             rng, reset_rng = jax.random.split(rng)
             physics_state = engine.reset(mj_model, reset_rng)
 
-<<<<<<< HEAD
-=======
-            viewer = MujocoViewer(
-                mj_model,
-                physics_state.data,
-                mode="window" if save_path is None else "offscreen",
-                height=self.config.render_height,
-                width=self.config.render_width,
-            )
-
-            # Sets the viewer camera.
-            viewer.cam.distance = self.config.render_distance
-            viewer.cam.azimuth = self.config.render_azimuth
-            viewer.cam.elevation = self.config.render_elevation
-            viewer.cam.lookat[:] = self.config.render_lookat
-            if self.config.render_track_body_id is not None:
-                viewer.cam.trackbodyid = self.config.render_track_body_id
-                viewer.cam.type = mujoco.mjtCamera.mjCAMERA_TRACKING
-
->>>>>>> 71204812
             # These components remain constant across the entire episode.
             engine_constants = EngineConstants(
                 obs_generators=observations,
@@ -1088,50 +1063,19 @@
             step_id = 0
             frames: list[np.ndarray] = []
             try:
-<<<<<<< HEAD
-                # breakpoint()
-                if render_visualization:
-                    viewer_model = mj_model
-                    viewer_data = physics_state.data
-                    with launch_passive(
-                        viewer_model, 
-                        viewer_data,
-                    ) as viewer:
+                viewer_model = mj_model
+                viewer_data = physics_state.data
+                with launch_passive(
+                    viewer_model, 
+                    viewer_data,
+                ) as viewer:
+                    
+                    viewer.setup_camera(self.config)
+                    for step_id in iterator:
+                        # Copy data from viewer_data to engine_variables.physics_state.data
+                        viewer.copy_data(dst=engine_variables.physics_state.data, src=viewer_data)
                         
-                        viewer.setup_camera(self.config)
-                        for step_id in iterator:
-                            # Copy data from viewer_data to engine_variables.physics_state.data
-                            viewer.copy_data(dst=engine_variables.physics_state.data, src=viewer_data)
-                            
-                            # Step physics using your engine implementation
-                            transition, engine_variables = self.step_engine(
-                                physics_model=mj_model,
-                                model=model,
-                                engine=engine,
-                                engine_constants=engine_constants,
-                                engine_variables=engine_variables,
-                            )
-                            
-                            # We manually trigger randomizations on termination,
-                            # whereas during training the randomization is only applied
-                            # once per rollout for efficiency.
-                            rng, randomization_rng = jax.random.split(rng)
-                            mj_model = jax.lax.cond(
-                                transition.done,
-                                lambda: apply_randomizations(mj_model, randomizations, randomization_rng),
-                                lambda: mj_model,
-                            )
-
-                            # We need to manually update the viewer data field, because
-                            # resetting the environment creates a new data object rather
-                            # than happening in-place, as Mujoco expects
-                            viewer.copy_data(dst=viewer_data, src=engine_variables.physics_state.data)
-                            mujoco.mj_forward(viewer_model, viewer_data)
-                            
-                            viewer.add_commands(engine_variables.commands)
-                            viewer.update_and_sync()
-                else:
-                    for step_id in iterator:
+                        # Step physics using your engine implementation
                         transition, engine_variables = self.step_engine(
                             physics_model=mj_model,
                             model=model,
@@ -1139,104 +1083,78 @@
                             engine_constants=engine_constants,
                             engine_variables=engine_variables,
                         )
-=======
-                for step_id in iterator:
-                    trajectory, engine_variables = self.step_engine(
-                        physics_model=mj_model,
-                        model=model,
-                        engine=engine,
-                        engine_constants=engine_constants,
-                        engine_variables=engine_variables,
-                    )
-
-                    # We manually trigger randomizations on termination,
-                    # whereas during training the randomization is only applied
-                    # once per rollout for efficiency.
-                    rng, randomization_rng = jax.random.split(rng)
-                    mj_model = jax.lax.cond(
-                        trajectory.done,
-                        lambda: apply_randomizations(mj_model, randomizations, randomization_rng),
-                        lambda: mj_model,
-                    )
-
-                    # We need to manually update the viewer data field, because
-                    # resetting the environment creates a new data object rather
-                    # than happening in-place, as Mujoco expects.
-                    viewer.data = engine_variables.physics_state.data
-
-                    # Adds command elements to the scene.
-                    for command in commands:
-                        command.update_scene(viewer.scn, engine_variables.commands[command.command_name])
-
-                    # Logs the frames to render.
-                    if save_path is None:
-                        viewer.render()
-                    else:
-                        frames.append(viewer.read_pixels(depth=False))
-
->>>>>>> 71204812
+                        
+                        # We manually trigger randomizations on termination,
+                        # whereas during training the randomization is only applied
+                        # once per rollout for efficiency.
+                        rng, randomization_rng = jax.random.split(rng)
+                        mj_model = jax.lax.cond(
+                            transition.done,
+                            lambda: apply_randomizations(mj_model, randomizations, randomization_rng),
+                            lambda: mj_model,
+                        )
+
+                        # We need to manually update the viewer data field, because
+                        # resetting the environment creates a new data object rather
+                        # than happening in-place, as Mujoco expects
+                        viewer.copy_data(dst=viewer_data, src=engine_variables.physics_state.data)
+                        mujoco.mj_forward(viewer_model, viewer_data)
+                        
+                        viewer.add_commands(engine_variables.commands)
+                        viewer.update_and_sync()
             except (KeyboardInterrupt, bdb.BdbQuit):
                 logger.info("Keyboard interrupt, exiting environment loop")
 
-            except Exception:
-                # Raise on the first step for debugging purposes.
-                if step_id <= 1:
-                    raise
-
-                logger.info("Keyboard interrupt, exiting environment loop")
-
-<<<<<<< HEAD
-=======
             finally:
-                if viewer is not None:
-                    viewer.close()
-
-                if save_path is not None:
-                    if len(frames) == 0:
-                        raise ValueError("No frames to save")
-
-                    fps = round(1 / self.config.ctrl_dt)
-
-                    match save_path.suffix.lower():
-                        case ".mp4":
-                            try:
-                                import imageio.v2 as imageio
-
-                            except ImportError:
-                                raise RuntimeError(
-                                    "Failed to save video - note that saving .mp4 videos with imageio usually "
-                                    "requires the FFMPEG backend, which can be installed using `pip install "
-                                    "'imageio[ffmpeg]'`. Note that this also requires FFMPEG to be installed in "
-                                    "your system."
-                                )
-
-                            try:
-                                with imageio.get_writer(save_path, mode="I", fps=fps) as writer:
-                                    for frame in frames:
-                                        writer.append_data(frame)
-
-                            except Exception as e:
-                                raise RuntimeError(
-                                    "Failed to save video - note that saving .mp4 videos with imageio usually "
-                                    "requires the FFMPEG backend, which can be installed using `pip install "
-                                    "'imageio[ffmpeg]'`. Note that this also requires FFMPEG to be installed in "
-                                    "your system."
-                                ) from e
-
-                        case ".gif":
-                            images = [PIL.Image.fromarray(frame) for frame in frames]
-                            images[0].save(
-                                save_path,
-                                save_all=True,
-                                append_images=images[1:],
-                                duration=int(1000 / fps),
-                                loop=0,
-                            )
-
-                        case _:
-                            raise ValueError(f"Unsupported file extension: {save_path.suffix}. Expected .mp4 or .gif")
-
->>>>>>> 71204812
+                pass
+                # if viewer is not None:
+                #     viewer.close()
+
+                # if save_path is not None:
+                #     if len(frames) == 0:
+                #         raise ValueError("No frames to save")
+
+                #     fps = round(1 / self.config.ctrl_dt)
+
+                #     match save_path.suffix.lower():
+                #         case ".mp4":
+                #             try:
+                #                 import imageio.v2 as imageio
+
+                #             except ImportError:
+                #                 raise RuntimeError(
+                #                     "Failed to save video - note that saving .mp4 videos with imageio usually "
+                #                     "requires the FFMPEG backend, which can be installed using `pip install "
+                #                     "'imageio[ffmpeg]'`. Note that this also requires FFMPEG to be installed in "
+                #                     "your system."
+                #                 )
+
+                #             try:
+                #                 with imageio.get_writer(save_path, mode="I", fps=fps) as writer:
+                #                     for frame in frames:
+                #                         writer.append_data(frame)
+
+                #             except Exception as e:
+                #                 raise RuntimeError(
+                #                     "Failed to save video - note that saving .mp4 videos with imageio usually "
+                #                     "requires the FFMPEG backend, which can be installed using `pip install "
+                #                     "'imageio[ffmpeg]'`. Note that this also requires FFMPEG to be installed in "
+                #                     "your system."
+                #                 ) from e
+
+                #         case ".gif":
+                #             images = [PIL.Image.fromarray(frame) for frame in frames]
+                #             images[0].save(
+                #                 save_path,
+                #                 save_all=True,
+                #                 append_images=images[1:],
+                #                 duration=int(1000 / fps),
+                #                 loop=0,
+                #             )
+
+                #         case _:
+                #             raise ValueError(f"Unsupported file extension: {save_path.suffix}. Expected .mp4 or .gif")
+
     def run_training(self) -> None:
         """Wraps the training loop and provides clean XAX integration."""
         with self:
