"""Defines a standard task interface for training reinforcement learning agents."""

import bdb
import io
import itertools
import logging
import signal
import sys
import textwrap
import traceback
from abc import ABC, abstractmethod
from dataclasses import dataclass
from threading import Thread
from typing import Any, Collection, Generic, TypeVar

import chex
import equinox as eqx
import jax
import jax.numpy as jnp
import matplotlib.pyplot as plt
import mujoco
import numpy as np
import optax
import tqdm
import xax
from dpshdl.dataset import Dataset
from flax.core import FrozenDict
from jaxtyping import Array, PRNGKeyArray, PyTree
from kscale.web.gen.api import JointMetadataOutput
from mujoco import mjx
from omegaconf import II, MISSING
from PIL import Image, ImageDraw

from ksim.actuators import Actuators
from ksim.commands import Command
from ksim.env.data import PhysicsModel, PhysicsState, Transition
from ksim.env.engine import (
    EngineConstants,
    EngineVariables,
    PhysicsEngine,
    engine_type_from_physics_model,
    get_physics_engine,
)
from ksim.observation import Observation
from ksim.randomization import Randomization
from ksim.resets import Reset
from ksim.rewards import Reward
from ksim.terminations import Termination
from ksim.utils.named_access import get_joint_metadata
from ksim.viewer import MujocoViewer

logger = logging.getLogger(__name__)


def get_observation(
    physics_state: PhysicsState,
    rng: PRNGKeyArray,
    *,
    obs_generators: Collection[Observation],
) -> FrozenDict[str, Array]:
    """Get the observation from the physics state."""
    observations = {}
    for observation in obs_generators:
        rng, obs_rng = jax.random.split(rng)
        observation_value = observation(physics_state.data, obs_rng)
        observations[observation.observation_name] = observation_value
    return FrozenDict(observations)


def get_rewards(
    physics_state: PhysicsState,
    command: FrozenDict[str, Array],
    action: Array,
    next_physics_state: PhysicsState,  # TODO - rewards only process data
    next_state_terminates: Array,
    *,
    reward_generators: Collection[Reward],
) -> FrozenDict[str, Array]:
    """Get the rewards from the physics state."""
    rewards = {}
    for reward_generator in reward_generators:
        reward_val = (
            reward_generator(
                prev_action=physics_state.most_recent_action,
                physics_state=physics_state.data,
                command=command,
                action=action,
                next_physics_state=next_physics_state.data,
                next_state_terminates=next_state_terminates,
            )
            * reward_generator.scale
        )
        name = reward_generator.reward_name
        chex.assert_shape(reward_val, (), custom_message=f"Reward {name} must be a scalar")
        rewards[name] = reward_val
    return FrozenDict(rewards)


def get_terminations(
    physics_state: PhysicsState,
    *,
    termination_generators: Collection[Termination],
) -> FrozenDict[str, Array]:
    """Get the terminations from the physics state."""
    terminations = {}
    for termination in termination_generators:
        termination_val = termination(physics_state.data)
        chex.assert_type(termination_val, bool)
        name = termination.termination_name
        terminations[name] = termination_val
    return FrozenDict(terminations)


def get_commands(
    prev_commands: FrozenDict[str, Array],
    physics_state: PhysicsState,
    rng: PRNGKeyArray,
    *,
    command_generators: Collection[Command],
) -> FrozenDict[str, Array]:
    """Get the commands from the physics state."""
    commands = {}
    for command_generator in command_generators:
        rng, cmd_rng = jax.random.split(rng)
        command_name = command_generator.command_name
        prev_command = prev_commands[command_name]
        assert isinstance(prev_command, Array)
        command_val = command_generator(prev_command, physics_state.data.time, cmd_rng)
        commands[command_name] = command_val
    return FrozenDict(commands)


def get_initial_commands(
    rng: PRNGKeyArray,
    *,
    command_generators: Collection[Command],
) -> FrozenDict[str, Array]:
    """Get the initial commands from the physics state."""
    commands = {}
    for command_generator in command_generators:
        rng, cmd_rng = jax.random.split(rng)
        command_name = command_generator.command_name
        command_val = command_generator.initial_command(cmd_rng)
        commands[command_name] = command_val
    return FrozenDict(commands)


def apply_randomizations(
    physics_model: PhysicsModel,
    randomizations: Collection[Randomization],
    rng: PRNGKeyArray,
) -> PhysicsModel:
    for randomization in randomizations:
        rng, randomization_rng = jax.random.split(rng)
        physics_model = randomization(physics_model, randomization_rng)
    return physics_model


@jax.tree_util.register_dataclass
@dataclass
class RLConfig(xax.Config):
    # Debugging parameters.
    run_environment: bool = xax.field(
        value=False,
        help="Instead of dropping into the training loop, run the environment loop.",
    )

    # Training parameters.
    num_envs: int = xax.field(
        value=MISSING,
        help="The number of training environments to run in parallel.",
    )
    rollout_length_seconds: float = xax.field(
        value=MISSING,
        help="The number of seconds to rollout each environment during training.",
    )
    eval_rollout_length_seconds: float = xax.field(
        value=II("rollout_length_seconds"),
        help="The number of seconds to rollout the model for evaluation.",
    )

    # Rendering parameters.
    max_values_per_plot: int = xax.field(
        value=8,
        help="The maximum number of values to plot for each key.",
    )
    plot_figsize: tuple[float, float] = xax.field(
        value=(12, 6),
        help="The size of the figure for each plot.",
    )
    render_height: int = xax.field(
        value=240,
        help="The height of the rendered images.",
    )
    render_width: int = xax.field(
        value=320,
        help="The width of the rendered images.",
    )
    render_track_body_id: int | None = xax.field(
        value=None,
        help="If set, the render camera will track the body with this ID.",
    )
    render_distance: float = xax.field(
        value=5.0,
        help="The distance of the camera from the target.",
    )
    render_azimuth: float = xax.field(
        value=90.0,
        help="The azimuth of the render camera.",
    )
    render_elevation: float = xax.field(
        value=-30.0,
        help="The elevation of the render camera.",
    )
    render_lookat: list[float] = xax.field(
        value=[0.0, 0.0, 0.5],
        help="The lookat point of the render camera.",
    )

    # Engine parameters.
    ctrl_dt: float = xax.field(
        value=0.02,
        help="The time step of the control loop.",
    )
    dt: float = xax.field(
        value=0.005,
        help="The time step of the physics loop.",
    )
    min_action_latency: float = xax.field(
        value=0.0,
        help="The minimum latency of the action.",
    )
    max_action_latency: float = xax.field(
        value=0.0,
        help="The maximum latency of the action.",
    )


Config = TypeVar("Config", bound=RLConfig)


class RLTask(xax.Task[Config], Generic[Config], ABC):
    """Base class for reinforcement learning tasks."""

    @abstractmethod
    def get_mujoco_model(self) -> mujoco.MjModel: ...

    def get_mujoco_model_metadata(self, mj_model: mujoco.MjModel) -> dict[str, JointMetadataOutput]:
        return get_joint_metadata(mj_model)

    def get_mjx_model(self, mj_model: mujoco.MjModel) -> mjx.Model:
        """Convert a mujoco model to an mjx model.

        Args:
            mj_model: The mujoco model to convert.

        Returns:
            The mjx model.
        """
        # TODO: We should perform some checks on the Mujoco model to ensure
        # that it is performant in MJX.
        return mjx.put_model(mj_model)

    def get_engine(
        self,
        physics_model: PhysicsModel,
        metadata: dict[str, JointMetadataOutput] | None = None,
    ) -> PhysicsEngine:
        return get_physics_engine(
            engine_type=engine_type_from_physics_model(physics_model),
            randomizations=self.get_randomization(physics_model),
            resets=self.get_resets(physics_model),
            actuators=self.get_actuators(physics_model, metadata),
            dt=self.config.dt,
            ctrl_dt=self.config.ctrl_dt,
            min_action_latency=self.config.min_action_latency,
            max_action_latency=self.config.max_action_latency,
        )

    @abstractmethod
    def get_randomization(self, physics_model: PhysicsModel) -> Collection[Randomization]:
        """Returns randomizers, for randomizing each environment.

        Args:
            physics_model: The physics model to get the randomization for.

        Returns:
            A collection of randomization generators.
        """

    @abstractmethod
    def get_resets(self, physics_model: PhysicsModel) -> Collection[Reset]:
        """Returns the reset generators for the current task.

        Args:
            physics_model: The physics model to get the resets for.

        Returns:
            A collection of reset generators.
        """

    @abstractmethod
    def get_actuators(
        self,
        physics_model: PhysicsModel,
        metadata: dict[str, JointMetadataOutput] | None = None,
    ) -> Actuators: ...

    @abstractmethod
    def get_observations(self, physics_model: PhysicsModel) -> Collection[Observation]:
        """Returns the observation generators for the current task.

        Args:
            physics_model: The physics model to get the observations for.

        Returns:
            A collection of observation generators.
        """

    @abstractmethod
    def get_commands(self, physics_model: PhysicsModel) -> Collection[Command]:
        """Returns the command generators for the current task.

        Args:
            physics_model: The physics model to get the commands for.

        Returns:
            A collection of command generators.
        """

    @abstractmethod
    def get_rewards(self, physics_model: PhysicsModel) -> Collection[Reward]:
        """Returns the reward generators for the current task.

        Args:
            physics_model: The physics model to get the rewards for.

        Returns:
            A collection of reward generators.
        """

    @abstractmethod
    def get_terminations(self, physics_model: PhysicsModel) -> Collection[Termination]:
        """Returns the termination generators for the current task.

        Args:
            physics_model: The physics model to get the terminations for.

        Returns:
            A collection of termination generators.
        """

    @abstractmethod
    def get_initial_carry(self) -> PyTree:
        """Returns the initial carry for the model.

        Returns:
            An arbitrary PyTree, representing any carry parameters that the
            model needs.
        """

    @abstractmethod
    def sample_action(
        self,
        model: PyTree,
        carry: PyTree,
        physics_model: PhysicsModel,
        observations: FrozenDict[str, Array],
        commands: FrozenDict[str, Array],
        rng: PRNGKeyArray,
    ) -> tuple[Array, PyTree]:
        """Takes in the current model, the physics model, and a random key, and returns an action.

        Args:
            model: The current model.
            physics_model: The physics model.
            observations: The current observations.
            commands: The current commands.
            carry: The model carry from the previous step.
            rng: The random key.

        Returns:
            The action to take.
        """

    @property
    def rollout_length_steps(self) -> int:
        return round(self.config.rollout_length_seconds / self.config.ctrl_dt)

    @property
    def eval_rollout_length_steps(self) -> int:
        return round(self.config.eval_rollout_length_seconds / self.config.ctrl_dt)

    def step_engine(
        self,
        physics_model: PhysicsModel,
        model: PyTree,
        engine: PhysicsEngine,
        engine_constants: EngineConstants,
        engine_variables: EngineVariables,
    ) -> tuple[Transition, EngineVariables]:
        """Runs a single step of the physics engine.

        Args:
            physics_model: The physics model.
            model: The model, with parameters to be updated.
            engine: The physics engine.
            engine_constants: The constants for the engine.
            engine_variables: The variables for the engine.

        Returns:
            A tuple containing the transition and the next engine variables.
        """
        rng, obs_rng, cmd_rng, act_rng, reset_rng, physics_rng = jax.random.split(engine_variables.rng, 6)

        # Gets the observations from the physics state.
        observations = get_observation(
            physics_state=engine_variables.physics_state,
            rng=obs_rng,
            obs_generators=engine_constants.obs_generators,
        )

        # Gets the commmands from the previous commands and the physics state.
        commands = get_commands(
            prev_commands=engine_variables.commands,
            physics_state=engine_variables.physics_state,
            rng=cmd_rng,
            command_generators=engine_constants.command_generators,
        )

        # Samples an action from the model.
        action, next_carry = self.sample_action(
            model=model,
            carry=engine_variables.carry,
            physics_model=physics_model,
            observations=observations,
            commands=commands,
            rng=act_rng,
        )

        # Steps the physics engine.
        next_physics_state: PhysicsState = engine.step(
            action=action,
            physics_model=physics_model,
            physics_state=engine_variables.physics_state,
            rng=physics_rng,
        )

        # Gets termination components and a single termination boolean.
        terminations = get_terminations(
            physics_state=engine_variables.physics_state,
            termination_generators=engine_constants.termination_generators,
        )
        terminated = jax.tree.reduce(jnp.logical_or, list(terminations.values()))

        # Gets reward components and a single reward.
        rewards = get_rewards(
            physics_state=engine_variables.physics_state,
            command=commands,
            action=action,
            next_physics_state=next_physics_state,
            next_state_terminates=terminated,
            reward_generators=engine_constants.reward_generators,
        )
        reward = jax.tree.reduce(jnp.add, list(rewards.values()))

        # Conditionally reset on termination.
        next_physics_state = jax.lax.cond(
            terminated,
            lambda: engine.reset(physics_model, reset_rng),
            lambda: next_physics_state,
        )
        next_carry = jax.lax.cond(
            terminated,
            lambda: self.get_initial_carry(),
            lambda: next_carry,
        )
        commands = jax.lax.cond(
            terminated,
            lambda: get_initial_commands(cmd_rng, command_generators=engine_constants.command_generators),
            lambda: commands,
        )

        # Combines all the relevant data into a single object.
        transition = Transition(
            qpos=next_physics_state.data.qpos,
            qvel=next_physics_state.data.qvel,
            obs=observations,
            command=commands,
            action=action,
            reward=reward,
            done=terminated,
            timestep=next_physics_state.data.time,
            termination_components=terminations,
            reward_components=rewards,
        )

        # Gets the variables for the next step.
        next_variables = EngineVariables(
            carry=next_carry,
            commands=commands,
            physics_state=next_physics_state,
            rng=rng,
        )

        return transition, next_variables

    def get_dataset(self, phase: xax.Phase) -> Dataset:
        raise NotImplementedError("RL tasks do not require datasets, since trajectory histories are stored in-memory.")

    def compute_loss(self, model: PyTree, batch: Any, output: Any) -> Array:  # noqa: ANN401
        raise NotImplementedError(
            "Direct compute_loss from TrainMixin is not expected to be called in RL tasks. "
            "PPO tasks use model_update and loss_metrics_grads instead."
        )

    def run(self) -> None:
        """Highest level entry point for RL tasks, determines what to run."""
        if self.config.run_environment:
            self.run_environment()
        else:
            self.run_training()

    def log_reward_stats(
        self,
        transitions: Transition,
        reward_generators: Collection[Reward],
        namespace: str = "reward",
    ) -> None:
        """Log reward statistics from the trajectory or trajectories.

        Args:
            transitions: The transitions to log the reward statistics for.
            reward_generators: The reward generators to log the statistics for.
            namespace: The namespace to log the statistics to.
        """
        reward_stats: dict[str, jnp.ndarray] = {}

        num_episodes = jnp.sum(transitions.done).clip(min=1)
        terms = transitions.reward_components
        for generator in reward_generators:
            statistic = terms[generator.reward_name]
            assert isinstance(statistic, Array)
            reward_stats[generator.reward_name] = jnp.sum(statistic) / num_episodes

        for key, value in reward_stats.items():
            self.logger.log_scalar(key=key, value=value, namespace=namespace)

    def log_termination_stats(
        self,
        transitions: Transition,
        termination_generators: Collection[Termination],
        namespace: str = "termination",
    ) -> None:
        """Log termination statistics from the trajectory or trajectories.

        Args:
            transitions: The transitions to log the termination statistics for.
            termination_generators: The termination generators to log the statistics for.
            namespace: The namespace to log the statistics to.
        """
        termination_stats: dict[str, jnp.ndarray] = {}

        terms = transitions.termination_components
        for generator in termination_generators:
            statistic = terms[generator.termination_name]
            assert isinstance(statistic, Array)
            termination_stats[generator.termination_name] = jnp.mean(statistic)

        for key, value in termination_stats.items():
            self.logger.log_scalar(key=key, value=value, namespace=namespace)

        # Logs the mean episode length.
        episode_num_per_env = jnp.sum(transitions.done, axis=0) + (1 - transitions.done[-1])
        episode_count = jnp.sum(episode_num_per_env)
        num_env_states = jnp.prod(jnp.array(transitions.done.shape))
        mean_episode_length_steps = num_env_states / episode_count * self.config.ctrl_dt
        self.logger.log_scalar(key="mean_episode_seconds", value=mean_episode_length_steps, namespace=namespace)

    def log_train_metrics(self, train_metrics: dict[str, Array]) -> None:
        """Logs the train metrics.

        Args:
            train_metrics: The train metrics to log.
        """
        for key, value in train_metrics.items():
            self.logger.log_scalar(key=key, value=lambda: value.mean(), namespace="train")

    def render_trajectory_video(
        self,
        transitions: Transition,
        commands: Collection[Command],
        mj_model: mujoco.MjModel,
    ) -> tuple[np.ndarray, int]:
        """Render trajectory as video frames with computed FPS."""
        fps = round(1 / self.config.ctrl_dt)

        chex.assert_shape(transitions.done, (None,))
        num_steps = transitions.done.shape[0]
        transition_list: list[Transition] = [jax.tree.map(lambda arr: arr[i], transitions) for i in range(num_steps)]

        # Holds the current data.
        mj_data = mujoco.MjData(mj_model)

        # Builds the camera for viewing the scene.
        mj_camera = mujoco.MjvCamera()
        mj_camera.distance = self.config.render_distance
        mj_camera.azimuth = self.config.render_azimuth
        mj_camera.elevation = self.config.render_elevation
        mj_camera.lookat[:] = self.config.render_lookat
        if self.config.render_track_body_id is not None:
            mj_camera.trackbodyid = self.config.render_track_body_id
            mj_camera.type = mujoco.mjtCamera.mjCAMERA_TRACKING

        renderer = mujoco.Renderer(
            mj_model,
            height=self.config.render_height,
            width=self.config.render_width,
        )

        frame_list: list[np.ndarray] = []
        for frame_id, transition in enumerate(transition_list):
            mj_data.qpos = np.array(transition.qpos)
            mj_data.qvel = np.array(transition.qvel)

            # Renders the current frame.
            mujoco.mj_forward(mj_model, mj_data)
            renderer.update_scene(mj_data, camera=mj_camera)

            # Adds command elements to the scene.
            for command in commands:
                command.update_scene(renderer.scene, transition.command[command.command_name])

            # Renders the frame to a Numpy array.
            frame = renderer.render()

            # Overlays the frame number on the frame.
            frame_img = Image.fromarray(frame)
            draw = ImageDraw.Draw(frame_img)
            draw.text((10, 10), f"Frame {frame_id}", fill=(255, 255, 255))
            frame = np.array(frame_img)

            frame_list.append(frame)

        return np.stack(frame_list, axis=0), fps

    def log_single_trajectory(
        self,
        transitions: Transition,
        commands: Collection[Command],
        mj_model: mujoco.MjModel,
    ) -> None:
        """Visualizes a single trajectory.

        Args:
            transitions: The transitions to visualize.
            commands: The commands to visualize.
            mj_model: The Mujoco model to render the scene with.
        """
        # Logs plots of the observations, commands, actions, rewards, and terminations.
        # Emojis are used in order to prevent conflicts with user-specified namespaces.
        for namespace, arr_dict in (
            ("👀 obs images", transitions.obs),
            ("🕹️ command images", transitions.command),
            ("🏃 action images", {"action": transitions.action}),
            ("💀 termination images", transitions.termination_components),
            ("🎁 reward images", transitions.reward_components),
        ):
            for key, value in arr_dict.items():
                plt.figure(figsize=self.config.plot_figsize)

                # Ensures a consistent shape and truncates if necessary.
                value = value.reshape(value.shape[0], -1)
                if value.shape[-1] > self.config.max_values_per_plot:
                    logger.warning("Truncating %s to %d values per plot.", key, self.config.max_values_per_plot)
                    value = value[..., : self.config.max_values_per_plot]

                for i in range(value.shape[1]):
                    plt.plot(value[:, i], label=f"{i}")

                if value.shape[1] > 1:
                    plt.legend()
                plt.title(key)

                # Converts to PIL image.
                buf = io.BytesIO()
                plt.savefig(buf, format="png")
                plt.close()
                buf.seek(0)
                img = Image.open(buf)

                # Logs the image.
                self.logger.log_image(key=key, value=img, namespace=namespace)

        # Logs the video of the trajectory.
        frames, fps = self.render_trajectory_video(transitions, commands, mj_model)
        self.logger.log_video(key="trajectory", value=frames, fps=fps, namespace="➡️ trajectory images")

    @eqx.filter_jit
    def _single_unroll(
        self,
        rng: PRNGKeyArray,
        physics_model: PhysicsModel,
        model: PyTree,
        engine: PhysicsEngine,
        engine_constants: EngineConstants,
        num_steps: int,
    ) -> Transition:
        initial_carry = self.get_initial_carry()
        rng, cmd_rng = jax.random.split(rng)
        initial_commands = get_initial_commands(cmd_rng, command_generators=engine_constants.command_generators)

        # Apply randomizations to the environment.
        rng, randomization_rng = jax.random.split(rng)
        physics_model = apply_randomizations(
            physics_model,
            engine_constants.randomization_generators,
            randomization_rng,
        )

        # Reset the physics state.
        rng, reset_rng = jax.random.split(rng)
        physics_state = engine.reset(physics_model, reset_rng)

        engine_variables = EngineVariables(
            carry=initial_carry,
            commands=initial_commands,
            physics_state=physics_state,
            rng=rng,
        )

        def scan_fn(carry: EngineVariables, _: None) -> tuple[EngineVariables, Transition]:
            transition, next_engine_variables = self.step_engine(
                physics_model=physics_model,
                model=model,
                engine=engine,
                engine_constants=engine_constants,
                engine_variables=carry,
            )
            return next_engine_variables, transition

        # Scans the engine for the desired number of steps.
        _, transitions = jax.lax.scan(scan_fn, engine_variables, length=num_steps)

        # Apply post_accumulate and scale to the fully unrolled rewards.
        all_rewards = transitions.reward_components
        reward_list = [
            reward_fn.post_accumulate(all_rewards[reward_fn.reward_name], transitions.done)
            for reward_fn in engine_constants.reward_generators
        ]
        rewards = jnp.stack(reward_list, axis=1)

        return Transition(
            qpos=transitions.qpos,
            qvel=transitions.qvel,
            obs=transitions.obs,
            command=transitions.command,
            action=transitions.action,
            reward=rewards,
            done=transitions.done,
            timestep=transitions.timestep,
            termination_components=transitions.termination_components,
            reward_components=transitions.reward_components,
        )

    @eqx.filter_jit
    def _vmapped_unroll(
        self,
        rng: PRNGKeyArray,
        physics_model: PhysicsModel,
        model: PyTree,
        engine: PhysicsEngine,
        engine_constants: EngineConstants,
        num_steps: int,
        num_envs: int,
    ) -> Transition:
        rngs = jax.random.split(rng, num_envs)
        vmapped_unroll = jax.vmap(self._single_unroll, in_axes=(0, None, None, None, None, None))
        return vmapped_unroll(rngs, physics_model, model, engine, engine_constants, num_steps)

    @abstractmethod
    def update_model(
        self,
        model: PyTree,
        optimizer: optax.GradientTransformation,
        opt_state: optax.OptState,
        transitions: Transition,
        rng: PRNGKeyArray,
    ) -> tuple[PyTree, optax.GradientTransformation, optax.OptState, FrozenDict[str, Array]]:
        """Updates the model on the given trajectory.

        This function should be implemented according to the specific RL method
        that we are using.

        Args:
            model: The model to update.
            optimizer: The optimizer to use.
            opt_state: The optimizer state.
            transitions: The trajectory to update the model on.
            rng: The random seed.

        Returns:
            A tuple containing the updated model, optimizer, optimizer state
            and metrics to log.
        """

    def rl_train_loop(
        self,
        model: PyTree,
        optimizer: optax.GradientTransformation,
        opt_state: optax.OptState,
        state: xax.State,
        rng: PRNGKeyArray,
    ) -> None:
        mj_model: PhysicsModel = self.get_mujoco_model()
        mjx_model = self.get_mjx_model(mj_model)
        metadata = self.get_mujoco_model_metadata(mjx_model)
        engine = self.get_engine(mjx_model, metadata)
        observations = self.get_observations(mjx_model)
        commands = self.get_commands(mjx_model)
        rewards = self.get_rewards(mjx_model)
        terminations = self.get_terminations(mjx_model)
        randomizations = self.get_randomization(mjx_model)

        # These remain constant across the entire episode.
        engine_constants = EngineConstants(
            obs_generators=observations,
            command_generators=commands,
            reward_generators=rewards,
            termination_generators=terminations,
            randomization_generators=randomizations,
        )

        while not self.is_training_over(state):
            # Validate by sampling and visualizing a single trajectory.
            if self.valid_step_timer.is_valid_step(state):
                state.raw_phase = "valid"
                state.num_valid_steps += 1
                state.num_valid_samples += self.eval_rollout_length_steps

                rng, rollout_rng = jax.random.split(rng)
                transitions = self._single_unroll(
                    rng=rollout_rng,
                    physics_model=mjx_model,
                    model=model,
                    engine=engine,
                    engine_constants=engine_constants,
                    num_steps=self.eval_rollout_length_steps,
                )

                # Logs statistics from the trajectory.
                with self.step_context("write_logs"):
                    self.log_single_trajectory(transitions, commands, mj_model)
                    self.log_reward_stats(transitions, rewards)
                    self.log_termination_stats(transitions, terminations)
                    self.log_state_timers(state)
                    self.write_logs(state)

            with self.step_context("on_step_start"):
                state = self.on_step_start(state)

            # Samples N trajectories in parallel.
            rng, rollout_rng = jax.random.split(rng)
            transitions = self._vmapped_unroll(
                rng=rollout_rng,
                physics_model=mjx_model,
                model=model,
                engine=engine,
                engine_constants=engine_constants,
                num_steps=self.rollout_length_steps,
                num_envs=self.config.num_envs,
            )

            # Optimizes the model on that trajectory.
            rng, update_rng = jax.random.split(rng)
            model, optimizer, opt_state, train_metrics = self.update_model(
                model=model,
                optimizer=optimizer,
                opt_state=opt_state,
                transitions=transitions,
                rng=update_rng,
            )

            with self.step_context("write_logs"):
                state.raw_phase = "train"
                state.num_steps += 1
                state.num_samples += self.rollout_length_steps * self.config.num_envs

                # Logs statistics from the trajectory.
                with self.step_context("write_logs"):
                    self.log_reward_stats(transitions, rewards)
                    self.log_termination_stats(transitions, terminations)
                    self.log_train_metrics(train_metrics)
                    self.log_state_timers(state)
                    self.write_logs(state)

            with self.step_context("on_step_end"):
                state = self.on_step_end(state)

            if self.should_checkpoint(state):
                self.save_checkpoint(
                    model=model,
                    optimizer=optimizer,
                    opt_state=opt_state,
                    state=state,
                )

<<<<<<< HEAD
                # Figure out if we want shift this logic to xax
                model_fn, input_size = agent.actor_model.make_export_model()
                xax.export(model_fn, input_size, self.get_ckpt_path(training_state).parent)

                render_name = self.get_render_name(training_state)
                render_dir = self.exp_dir / self.config.render_dir / render_name
                logger.info("Rendering to %s", render_dir)
=======
    def run_environment(
        self,
        num_steps: int | None = None,
        render_visualization: bool = True,
    ) -> None:
        """Provides an easy-to-use interface for debugging environments.
>>>>>>> d549ae55

        This function runs the environment for `num_steps`, rendering using
        MujocoViewer while simultaneously plotting the reward and termination
        information.

        Args:
            num_steps: The number of steps to run the environment for. If not
                provided, run until the user manually terminates the
                environment visualizer.
            render_visualization: If set, render the Mujoco visualizer.
        """
        with self, jax.disable_jit():
            rng = self.prng_key()
            self.set_loggers()

            rng, model_rng = jax.random.split(rng)
            model, _ = self.load_initial_state(model_rng, load_optimizer=False)

            mj_model: PhysicsModel = self.get_mujoco_model()
            metadata = self.get_mujoco_model_metadata(mj_model)
            engine = self.get_engine(mj_model, metadata)
            observations = self.get_observations(mj_model)
            commands = self.get_commands(mj_model)
            rewards = self.get_rewards(mj_model)
            terminations = self.get_terminations(mj_model)
            randomizations = self.get_randomization(mj_model)

            # Gets initial variables.
            initial_carry = self.get_initial_carry()
            rng, cmd_rng = jax.random.split(rng)
            initial_commands = get_initial_commands(cmd_rng, command_generators=commands)

            # Resets the physics state.
            rng, reset_rng = jax.random.split(rng)
            physics_state = engine.reset(mj_model, reset_rng)

            viewer: MujocoViewer | None = None

            if render_visualization:
                viewer = MujocoViewer(
                    mj_model,
                    physics_state.data,
                    mode="window",
                    height=self.config.render_height,
                    width=self.config.render_width,
                )

                # Sets the viewer camera.
                viewer.cam.distance = self.config.render_distance
                viewer.cam.azimuth = self.config.render_azimuth
                viewer.cam.elevation = self.config.render_elevation
                viewer.cam.lookat[:] = self.config.render_lookat
                if self.config.render_track_body_id is not None:
                    viewer.cam.trackbodyid = self.config.render_track_body_id
                    viewer.cam.type = mujoco.mjtCamera.mjCAMERA_TRACKING

            # These components remain constant across the entire episode.
            engine_constants = EngineConstants(
                obs_generators=observations,
                command_generators=commands,
                reward_generators=rewards,
                termination_generators=terminations,
                randomization_generators=randomizations,
            )

            # These components are updated each step.
            engine_variables = EngineVariables(
                carry=initial_carry,
                commands=initial_commands,
                physics_state=physics_state,
                rng=rng,
            )

            iterator = tqdm.trange(num_steps) if num_steps is not None else tqdm.tqdm(itertools.count())

            step_id = 0
            try:
                for step_id in iterator:
                    transition, engine_variables = self.step_engine(
                        physics_model=mj_model,
                        model=model,
                        engine=engine,
                        engine_constants=engine_constants,
                        engine_variables=engine_variables,
                    )

                    # We manually trigger randomizations on termination,
                    # whereas during training the randomization is only applied
                    # once per rollout for efficiency.
                    rng, randomization_rng = jax.random.split(rng)
                    mj_model = jax.lax.cond(
                        transition.done,
                        lambda: apply_randomizations(mj_model, randomizations, randomization_rng),
                        lambda: mj_model,
                    )

                    if viewer is not None:
                        # We need to manually update the viewer data field, because
                        # resetting the environment creates a new data object rather
                        # than happening in-place, as Mujoco expects.
                        viewer.data = engine_variables.physics_state.data

                        # Adds command elements to the scene.
                        for command in commands:
                            command.update_scene(viewer.scn, engine_variables.commands[command.command_name])

                        viewer.render()

            except (KeyboardInterrupt, bdb.BdbQuit):
                logger.info("Keyboard interrupt, exiting environment loop")

            except Exception:
                # Raise on the first step for debugging purposes.
                if step_id == 0:
                    raise

                logger.info("Keyboard interrupt, exiting environment loop")

            finally:
                if viewer is not None:
                    viewer.close()

    def run_training(self) -> None:
        """Wraps the training loop and provides clean XAX integration."""
        with self:
            rng = self.prng_key()
            self.set_loggers()

            if xax.is_master():
                Thread(target=self.log_state, daemon=True).start()

            rng, model_rng = jax.random.split(rng)
            model, optimizer, opt_state, training_state = self.load_initial_state(model_rng, load_optimizer=True)

            training_state = self.on_training_start(training_state)
            training_state.num_samples = 1  # prevents from checkpointing at start

            def on_exit() -> None:
                self.save_checkpoint(model, optimizer, opt_state, training_state)

            # Handle user-defined interrupts during the training loop.
            self.add_signal_handler(on_exit, signal.SIGUSR1, signal.SIGTERM)

            try:
                self.rl_train_loop(
                    model=model,
                    optimizer=optimizer,
                    opt_state=opt_state,
                    state=training_state,
                    rng=rng,
                )

            except xax.TrainingFinishedError:
                if xax.is_master():
                    msg = (
                        f"Finished training after {training_state.num_steps}"
                        f"steps and {training_state.num_samples} samples"
                    )
                    xax.show_info(msg, important=True)
<<<<<<< HEAD
                    if self.config.save_tf_model:
                        export_fn, input_size = agent.actor_model.make_export_model()
                        xax.export(export_fn, input_size, self.get_ckpt_path(training_state).parent)

                self.save_checkpoint(agent, optimizer, opt_state, training_state)
=======
                self.save_checkpoint(model, optimizer, opt_state, training_state)
>>>>>>> d549ae55

            except (KeyboardInterrupt, bdb.BdbQuit):
                if xax.is_master():
                    xax.show_info("Interrupted training", important=True)

            except BaseException:
                exception_tb = textwrap.indent(xax.highlight_exception_message(traceback.format_exc()), "  ")
                sys.stdout.write(f"Caught exception during training loop:\n\n{exception_tb}\n")
                sys.stdout.flush()
                self.save_checkpoint(model, optimizer, opt_state, training_state)

            finally:
                training_state = self.on_training_end(training_state)<|MERGE_RESOLUTION|>--- conflicted
+++ resolved
@@ -905,22 +905,12 @@
                     state=state,
                 )
 
-<<<<<<< HEAD
-                # Figure out if we want shift this logic to xax
-                model_fn, input_size = agent.actor_model.make_export_model()
-                xax.export(model_fn, input_size, self.get_ckpt_path(training_state).parent)
-
-                render_name = self.get_render_name(training_state)
-                render_dir = self.exp_dir / self.config.render_dir / render_name
-                logger.info("Rendering to %s", render_dir)
-=======
     def run_environment(
         self,
         num_steps: int | None = None,
         render_visualization: bool = True,
     ) -> None:
         """Provides an easy-to-use interface for debugging environments.
->>>>>>> d549ae55
 
         This function runs the environment for `num_steps`, rendering using
         MujocoViewer while simultaneously plotting the reward and termination
@@ -1080,15 +1070,7 @@
                         f"steps and {training_state.num_samples} samples"
                     )
                     xax.show_info(msg, important=True)
-<<<<<<< HEAD
-                    if self.config.save_tf_model:
-                        export_fn, input_size = agent.actor_model.make_export_model()
-                        xax.export(export_fn, input_size, self.get_ckpt_path(training_state).parent)
-
-                self.save_checkpoint(agent, optimizer, opt_state, training_state)
-=======
                 self.save_checkpoint(model, optimizer, opt_state, training_state)
->>>>>>> d549ae55
 
             except (KeyboardInterrupt, bdb.BdbQuit):
                 if xax.is_master():
