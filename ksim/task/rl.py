"""Defines a standard task interface for training reinforcement learning agents.

TODO: need to add SPMD and sharding support for super fast training :)
"""

import bdb
import functools
import logging
import signal
import sys
import textwrap
import time
import traceback
from abc import ABC, abstractmethod
from dataclasses import dataclass
from pathlib import Path
from threading import Thread
from typing import Generic, Literal, TypeVar

import jax
import jax.numpy as jnp
import optax
import xax
from dpshdl.dataset import Dataset
from flax import linen as nn
from flax.core import FrozenDict
from jaxtyping import Array, PRNGKeyArray, PyTree
from omegaconf import MISSING

from ksim.builders.loggers import (
    AverageRewardLog,
    EpisodeLengthLog,
    LoggingData,
    ModelUpdateLog,
)
from ksim.env.base_env import BaseEnv, BaseEnvConfig, EnvState
from ksim.env.types import PhysicsData, PhysicsModel
from ksim.model.formulations import ActorCriticAgent
from ksim.task.types import RolloutTimeLossComponents
from ksim.utils.jit import legit_jit
from ksim.utils.profile import profile
from ksim.utils.pytree import slice_pytree
from ksim.utils.visualization import render_and_save_trajectory

logger = logging.getLogger(__name__)


@jax.tree_util.register_dataclass
@dataclass
class RLConfig(BaseEnvConfig, xax.Config):
    action: str = xax.field(
        value="train",
        help="The action to take; should be either `train` or `env`.",
    )
    num_learning_epochs: int = xax.field(
        value=MISSING,
        help="Number of learning epochs per dataset.",
    )
    num_env_states_per_minibatch: int = xax.field(
        value=MISSING,
        help="The number of environment states to include in each minibatch.",
    )
    num_minibatches: int = xax.field(
        value=MISSING,
        help="The number of minibatches to use for training.",
    )
    num_envs: int = xax.field(
        value=MISSING,
        help="The number of training environments to run in parallel.",
    )
    pretrained: str | None = xax.field(
        value=None,
        help="The path to a saved run to load from.",
    )
    checkpoint_num: int | None = xax.field(
        value=None,
        help="The checkpoint number to load. Otherwise the latest checkpoint is loaded.",
    )


Config = TypeVar("Config", bound=RLConfig)


class RLTask(xax.Task[Config], Generic[Config], ABC):
    """Base class for reinforcement learning tasks."""

    def __init__(self, config: Config) -> None:
        self.config = config
        self.log_items = [EpisodeLengthLog(), AverageRewardLog(), ModelUpdateLog()]
        super().__init__(config)

    ####################
    # Abstract methods #
    ####################

    @abstractmethod
    def get_environment(self) -> BaseEnv: ...

    @abstractmethod
    def get_init_actor_carry(self) -> jnp.ndarray | None: ...

    @abstractmethod
    def get_rollout_time_loss_components(
        self,
        model: ActorCriticAgent,
        variables: PyTree,
        trajectory_dataset: EnvState,
    ) -> RolloutTimeLossComponents: ...

    @abstractmethod
    def model_update(
        self,
        model: ActorCriticAgent,
        variables: PyTree,
        optimizer: optax.GradientTransformation,
        opt_state: optax.OptState,
        env_state_batch: EnvState,
        rollout_time_loss_components: RolloutTimeLossComponents,
    ) -> tuple[PyTree, optax.OptState, Array, FrozenDict[str, Array]]: ...

    ##############
    # Properties #
    ##############

    @property
    def dataset_size(self) -> int:
        """The total number of environment states in the current PPO dataset."""
        return self.config.num_env_states_per_minibatch * self.config.num_minibatches

    @property
    def num_rollout_steps_per_env(self) -> int:
        """Number of steps to unroll per environment during dataset creation."""
<<<<<<< HEAD
        msg = "Dataset size must be divisible by number of envs"
        assert self.dataset_size % self.config.num_envs == 0, msg
=======
        assert (
            self.dataset_size % self.config.num_envs == 0
        ), "Dataset size must be divisible by number of envs"
>>>>>>> f8279115
        return self.dataset_size // self.config.num_envs

    ########################
    # XAX-specific methods #
    ########################

    def get_dataset(self, phase: Literal["train", "valid"]) -> Dataset:
        """Get the dataset for the current task."""
        raise NotImplementedError("Reinforcement learning tasks do not require datasets.")

    def get_batch_size(self) -> int:
        """Get the batch size for the current task."""
        # TODO: this is a hack for xax... need to implement mini batching properly later.
        return 1

    def run(self) -> None:
        """Highest level entry point for RL tasks, determines what to run."""
        match self.config.action:
            case "train":
                self.run_training()

            case "env":
                model, _, _, _ = self.load_initial_state(self.prng_key())
                self.run_environment(model)

            case _:
                raise ValueError(
                    f"Invalid action: {self.config.action}. Should be one of `train` or `env`."
                )

    #########################
    # Logging and Rendering #
    #########################

    def get_checkpoint_number_and_path(self) -> tuple[int, Path]:
        """Get the checkpoint number and path from config or latest checkpoint."""
        error_msg = "Tried to load pretrained checkpoint but no path was provided."
        assert self.config.pretrained is not None, error_msg

        pretrained_path = Path(self.config.pretrained)
        if not pretrained_path.exists():
            raise ValueError(f"Checkpoint not found at {pretrained_path}")

        if self.config.checkpoint_num is not None:
            checkpoint_path = (
                pretrained_path / "checkpoints" / f"ckpt.{self.config.checkpoint_num}.bin"
            )
            error_msg = (
                f"Checkpoint number {self.config.checkpoint_num} not found at {checkpoint_path}"
            )
            assert checkpoint_path.exists(), error_msg
            return self.config.checkpoint_num, checkpoint_path

        # Get the latest checkpoint in the folder
        ckpt_files = sorted(pretrained_path.glob("checkpoints/ckpt.*.bin"))
        if not ckpt_files:
            raise ValueError(f"No checkpoints found in {pretrained_path}/checkpoints/")
        checkpoint_path = ckpt_files[-1]
        ckpt_num = int(checkpoint_path.stem.split(".")[1])
        return ckpt_num, checkpoint_path

    def get_render_name(self, state: xax.State | None = None) -> str:
        """Get a unique name for the render directory based on state and checkpoint info."""
        time_string = time.strftime("%Y%m%d_%H%M%S")
        prefix = "render"

        # If training, label render with step count
        if state is not None:
            return f"{prefix}_{state.num_steps}_{time_string}"

        # If resuming, use the checkpoint number
        if self.config.pretrained is not None:
            ckpt_num, _ = self.get_checkpoint_number_and_path()
            return f"{prefix}_pretrained_{ckpt_num}_{time_string}"

        return f"{prefix}_no_state_{time_string}"

    def run_environment(
        self,
        model: ActorCriticAgent,
        state: xax.State | None = None,
    ) -> None:
        """Run the environment with rendering and logging."""
        with self:
            start_time = time.time()
            rng = self.prng_key()
            env = self.get_environment()
            render_name = self.get_render_name(state)
            render_dir = self.exp_dir / self.config.render_dir / render_name

            end_time = time.time()
            print(f"Time taken for environment setup: {end_time - start_time} seconds")

            logger.log(logging.INFO, "Rendering to %s", render_dir)

            self.set_loggers()

            key, _ = jax.random.split(rng)

            start_time = time.time()
            variables = self.get_init_variables(
                key, pretrained=self.config.pretrained, checkpoint_num=self.config.checkpoint_num
            )
            end_time = time.time()
            print(f"Time taken for parameter initialization: {end_time - start_time} seconds")

            # Unroll trajectories and collect the frames for rendering
            logger.info("Unrolling trajectories")

            render_and_save_trajectory(
                env=env,
                model=model,
                variables=variables,
                rng=rng,
                output_dir=render_dir,
                num_steps=self.num_rollout_steps_per_env,
                width=self.config.render_width,
                height=self.config.render_height,
            )

    def log_state(self) -> None:
        super().log_state()

        # self.logger.log_file("env_state.yaml", OmegaConf.to_yaml(env.get_state()))

    def get_reward_stats(self, trajectory: EnvState, env: BaseEnv) -> dict[str, jnp.ndarray]:
        """Get reward statistics from the trajectoryl (D)."""
        reward_stats: dict[str, jnp.ndarray] = {}

        terms = trajectory.reward_components
        for key, _ in env.rewards:
            statistic = terms[key]
            assert isinstance(statistic, Array)
            reward_stats[key] = jnp.mean(statistic)

        return reward_stats

    def get_termination_stats(self, trajectory: EnvState, env: BaseEnv) -> dict[str, jnp.ndarray]:
        """Get termination statistics from the trajectory (D)."""
        termination_stats: dict[str, jnp.ndarray] = {}

        terms = trajectory.termination_components
        for key, _ in env.terminations:
            statistic = terms[key]
            assert isinstance(statistic, Array)
            termination_stats[key] = jnp.mean(statistic)

        return termination_stats

    def log_trajectory_stats(self, env: BaseEnv, trajectory: EnvState) -> None:
        for key, value in self.get_reward_stats(trajectory, env).items():
            self.logger.log_scalar(key, value, namespace="reward")
        for key, value in self.get_termination_stats(trajectory, env).items():
            self.logger.log_scalar(key, value, namespace="termination")

        # Logs the mean episode length.
        episode_count = jnp.sum(trajectory.done).clip(min=1)
<<<<<<< HEAD
        mean_episode_length_steps = jnp.sum(~trajectory.done) / episode_count
=======
        mean_episode_length_steps = jnp.sum(~trajectory.done) / episode_count * self.config.ctrl_dt
>>>>>>> f8279115
        self.logger.log_scalar("mean_episode_seconds", mean_episode_length_steps, namespace="stats")

    ########################
    # Training and Running #
    ########################

    @profile
    def get_init_variables(
        self, key: PRNGKeyArray, pretrained: str | None = None, checkpoint_num: int | None = None
    ) -> PyTree:
        """Get the initial parameters as a PyTree: assumes flax-compatible model."""
        env = self.get_environment()
        state = env.get_dummy_env_states(self.config.num_envs)

        if pretrained is not None:
            _, checkpoint_path = self.get_checkpoint_number_and_path()
            logger.info("Loading pretrained checkpoint from %s", checkpoint_path)
            return self.load_checkpoint(checkpoint_path, part="model")

        model_key, init_key = jax.random.split(key, 2)
        model = self.get_model(model_key)
        assert isinstance(model, nn.Module), "Model must be an Flax linen module."
        return model.init(init_key, state.obs, state.command)

    @abstractmethod
    def update_input_normalization_stats(
        self,
        variables: PyTree,
        trajectories_dataset: EnvState,
        rollout_time_loss_components: RolloutTimeLossComponents,
        initial_step: bool,
    ) -> PyTree: ...

    def apply_actor(
        self,
        model: ActorCriticAgent,
        variables: PyTree,
        obs: FrozenDict[str, Array],
        cmd: FrozenDict[str, Array],
    ) -> Array:
        """Apply the actor model to inputs."""
        res = model.apply(variables, obs=obs, cmd=cmd, method="actor")
        assert isinstance(res, Array)
        return res

    @profile
    def get_rl_dataset(
        self,
        model: ActorCriticAgent,
        variables: PyTree,
        env: BaseEnv,
        env_state_EL_t_minus_1: EnvState,
        physics_data_EL_t: PhysicsData,
        physics_model_L: PhysicsModel,
        rng: PRNGKeyArray,
    ) -> tuple[EnvState, RolloutTimeLossComponents, EnvState, PhysicsData]:
        """Returns env state, loss components, carry env state, physics data."""
        # TODO: implement logic to handle randomize model initialization when creating batch
        rollout_TEL, data_EL_f_plus_1 = env.unroll_trajectories(
            model=model,
            variables=variables,
            rng=rng,
            num_steps=self.num_rollout_steps_per_env,
            num_envs=self.config.num_envs,
            env_state_EL_t_minus_1=env_state_EL_t_minus_1,
            physics_data_EL_t=physics_data_EL_t,
            physics_model_L=physics_model_L,
            return_intermediate_data=False,
        )

        rollout_EL_f = jax.tree_util.tree_map(lambda x: x[-1], rollout_TEL)

        rollout_time_loss_components_TEL = self.get_rollout_time_loss_components(
            model,
            variables,
            rollout_TEL,
        )

        def flatten_rollout_array(x: Array) -> Array:
            """Flatten a rollout array."""
            reshaped = jnp.reshape(x, (self.dataset_size, *x.shape[2:]))
            assert reshaped.shape[0] == self.dataset_size
            return reshaped

        # flattening (num_steps, num_envs, ...) -> (dataset_size, ...) in leaves
        rollout_DL = jax.tree_util.tree_map(flatten_rollout_array, rollout_TEL)
        rollout_time_loss_components_DL = jax.tree_util.tree_map(
            flatten_rollout_array, rollout_time_loss_components_TEL
        )

        return rollout_DL, rollout_time_loss_components_DL, rollout_EL_f, data_EL_f_plus_1

    @profile
    def reshuffle_rollout(
        self,
        rollout_dataset_DL: EnvState,
        rollout_time_loss_components_DL: RolloutTimeLossComponents,
        rng: PRNGKeyArray,
    ) -> tuple[EnvState, RolloutTimeLossComponents]:
        """Reshuffle a rollout array (DL)."""
        # Generate permutation indices
        batch_size = self.dataset_size
        permutation = jax.random.choice(rng, jnp.arange(batch_size), (batch_size,))

        # Apply permutation to rollout dataset
        def permute_array(x: Array) -> Array:
            # Handle arrays with proper shape checking
            if x.shape[0] == batch_size:
                return x[permutation]
            return x

        # Apply permutation to both structures
        reshuffled_rollout_dataset_DL = jax.tree_util.tree_map(permute_array, rollout_dataset_DL)
        reshuffled_rollout_time_loss_components_DL = jax.tree_util.tree_map(
            permute_array, rollout_time_loss_components_DL
        )

        return reshuffled_rollout_dataset_DL, reshuffled_rollout_time_loss_components_DL

    @profile
    def get_minibatch(
        self,
        rollout_DL: EnvState,
        rollout_time_loss_components_DL: RolloutTimeLossComponents,
        minibatch_idx: Array,
    ) -> tuple[EnvState, RolloutTimeLossComponents]:
        """Get a minibatch from the rollout (B)."""
        starting_idx = minibatch_idx * self.config.num_env_states_per_minibatch
        rollout_BL = slice_pytree(
            rollout_DL, starting_idx, self.config.num_env_states_per_minibatch
        )
        rollout_time_loss_components_BL = slice_pytree(
            rollout_time_loss_components_DL, starting_idx, self.config.num_env_states_per_minibatch
        )
        return rollout_BL, rollout_time_loss_components_BL

    @profile
    def scannable_minibatch_step(
        self,
        training_state: tuple[PyTree, optax.OptState],
        minibatch_idx: Array,
        *,
        model: ActorCriticAgent,
        optimizer: optax.GradientTransformation,
        dataset_DL: EnvState,
        rollout_time_loss_components_DL: RolloutTimeLossComponents,
    ) -> tuple[tuple[PyTree, optax.OptState], FrozenDict[str, Array]]:
        """Perform a single minibatch update step."""
        variables, opt_state = training_state
        minibatch_BL, rollout_time_minibatch_loss_components_BL = self.get_minibatch(
            dataset_DL, rollout_time_loss_components_DL, minibatch_idx
        )
        params, opt_state, _, metrics = self.model_update(
            model=model,
            variables=variables,
            optimizer=optimizer,
            opt_state=opt_state,
            env_state_batch=minibatch_BL,
            rollout_time_loss_components=rollout_time_minibatch_loss_components_BL,
        )
        variables["params"] = params

        return (variables, opt_state), metrics

    @profile
    def scannable_train_epoch(
        self,
        training_state: tuple[PyTree, optax.OptState, PRNGKeyArray],
        _: None,
        *,
        model: ActorCriticAgent,
        optimizer: optax.GradientTransformation,
        dataset_DL: EnvState,
        rollout_time_loss_components_DL: RolloutTimeLossComponents,
    ) -> tuple[tuple[PyTree, optax.OptState, PRNGKeyArray], FrozenDict[str, Array]]:
        """Train a minibatch, returns the updated variables, optimizer state, loss, and metrics."""
        variables = training_state[0]
        opt_state = training_state[1]
        reshuffle_rng = training_state[2]

        dataset_DL, rollout_time_loss_components_DL = self.reshuffle_rollout(
            dataset_DL, rollout_time_loss_components_DL, reshuffle_rng
        )
        reshuffle_rng, _ = jax.random.split(reshuffle_rng)

        partial_fn = functools.partial(
            self.scannable_minibatch_step,
            model=model,
            optimizer=optimizer,
            dataset_DL=dataset_DL,
            rollout_time_loss_components_DL=rollout_time_loss_components_DL,
        )

        (variables, opt_state), metrics = jax.lax.scan(
            partial_fn, (variables, opt_state), jnp.arange(self.config.num_minibatches)
        )

        # note that variables, opt_state are just the final values
        # metrics is stacked over the minibatches
        return (variables, opt_state, reshuffle_rng), metrics

    @profile
    @legit_jit(static_argnames=["self", "model", "optimizer"])
    def rl_pass(
        self,
        variables: PyTree,
        opt_state: optax.OptState,
        reshuffle_rng: PRNGKeyArray,
        model: ActorCriticAgent,
        optimizer: optax.GradientTransformation,
        dataset_DL: EnvState,
        rollout_time_loss_components_DL: RolloutTimeLossComponents,
    ) -> tuple[tuple[PyTree, optax.OptState, PRNGKeyArray], FrozenDict[str, Array]]:
        """Perform multiple epochs of RL training on the current dataset."""
        partial_fn = functools.partial(
            self.scannable_train_epoch,
            model=model,
            optimizer=optimizer,
            dataset_DL=dataset_DL,
            rollout_time_loss_components_DL=rollout_time_loss_components_DL,
        )

        (variables, opt_state, reshuffle_rng), metrics = jax.lax.scan(
            partial_fn,
            (variables, opt_state, reshuffle_rng),
            None,
            length=self.config.num_learning_epochs,
        )
        metrics = jax.tree_util.tree_map(lambda x: jnp.mean(x), metrics)
        return (variables, opt_state, reshuffle_rng), metrics

    def rl_train_loop(
        self,
        model: ActorCriticAgent,
        variables: PyTree,
        env: BaseEnv,
        optimizer: optax.GradientTransformation,
        opt_state: optax.OptState,
        training_state: xax.State,
    ) -> None:
        """Runs the main RL training loop."""
        rng = self.prng_key()
        rng, burn_in_rng, train_rng = jax.random.split(rng, 3)

        # getting initial physics data
        physics_model_L = env.get_init_physics_model()
        reset_rngs = jax.random.split(burn_in_rng, self.config.num_envs)

        env_state_EL_0, physics_data_EL_1 = jax.vmap(env.reset, in_axes=(None, None, 0, None))(
            model, variables, reset_rngs, physics_model_L
        )
        # Burn in trajectory to get normalization statistics
        # Thorn: carry_data_EL is the state AFTER the final EnvState
        dataset_DL, rollout_loss_components_DL, carry_env_state_EL, carry_data_EL = (
            self.get_rl_dataset(
                model=model,
                variables=variables,
                env=env,
                env_state_EL_t_minus_1=env_state_EL_0,
                physics_data_EL_t=physics_data_EL_1,
                physics_model_L=physics_model_L,
                rng=burn_in_rng,
            )
        )
        variables = self.update_input_normalization_stats(
            variables=variables,
            trajectories_dataset=dataset_DL,
            rollout_time_loss_components=rollout_loss_components_DL,
            initial_step=True,
        )
        while not self.is_training_over(training_state):
            with self.step_context("on_step_start"):
                training_state = self.on_step_start(training_state)

            # Unrolls a trajectory.
            start_time = time.time()
            reshuffle_rng, rollout_rng = jax.random.split(train_rng)
            dataset_DL, rollout_loss_components_DL, carry_env_state_EL, carry_data_EL = (
                self.get_rl_dataset(
                    model=model,
                    variables=variables,
                    env=env,
                    env_state_EL_t_minus_1=carry_env_state_EL,
                    physics_data_EL_t=carry_data_EL,
                    physics_model_L=physics_model_L,
                    rng=rollout_rng,
                )
            )
            rollout_time = time.time() - start_time
            print(f"Rollout time: {rollout_time}")
            self.log_trajectory_stats(env, dataset_DL)

            # running training on minibatches
            start_time = time.time()
            (variables, opt_state, reshuffle_rng), metrics_mean = self.rl_pass(
                variables=variables,
                opt_state=opt_state,
                reshuffle_rng=reshuffle_rng,
                model=model,
                optimizer=optimizer,
                dataset_DL=dataset_DL,
                rollout_time_loss_components_DL=rollout_loss_components_DL,
            )
            update_time = time.time() - start_time
            print(f"Update time: {update_time}")

            # TODO: we probably want a way of tracking how loss evolves within
            # an epoch, and across epochs, not just the final metrics.
            metric_logging_data = LoggingData(
                trajectory=dataset_DL,
                update_metrics=metrics_mean,
            )

            with self.step_context("write_logs"):
                training_state.raw_phase = "train"
                for log_item in self.log_items:
                    log_item(self.logger, metric_logging_data)

                # logging metrics to info here...
                for key, value in metrics_mean.items():
                    assert isinstance(value, jnp.ndarray)
                    self.logger.log_scalar(key, value, namespace="stats")

                self.logger.write(training_state)
                training_state.num_steps += 1
                training_state.num_samples += self.dataset_size

            # updating normalization statistics for the next rollout
            # NOTE: for the first step, the normalization stats are not updated
            variables = self.update_input_normalization_stats(
                variables=variables,
                trajectories_dataset=dataset_DL,
                rollout_time_loss_components=rollout_loss_components_DL,
                initial_step=False,
            )

            # Log the time taken for the model update.
            with self.step_context("write_logs"):
                self.logger.log_scalar("rollout_time", rollout_time, namespace="⏰")
                self.logger.log_scalar("update_time", update_time, namespace="⏰")
                self.logger.write(training_state)

            with self.step_context("on_step_end"):
                training_state = self.on_step_end(training_state)

            if self.should_checkpoint(training_state):
                self.save_checkpoint(
                    model=variables, optimizer=optimizer, opt_state=opt_state, state=training_state
                )  # Update XAX to be Flax supportive...

                render_name = self.get_render_name(training_state)
                render_dir = self.exp_dir / self.config.render_dir / render_name
                logger.info("Rendering to %s", render_dir)

                render_and_save_trajectory(
                    env=env,
                    model=model,
                    variables=variables,
                    rng=rng,
                    output_dir=render_dir,
                    num_steps=self.num_rollout_steps_per_env,
                    width=self.config.render_width,
                    height=self.config.render_height,
                )

                logger.info("Done rendering to %s", render_dir)

    def run_training(self) -> None:
        """Wraps the training loop and provides clean XAX integration."""
        with self:
            key = self.prng_key()
            self.set_loggers()
            env = self.get_environment()

            if xax.is_master():
                Thread(target=self.log_state, daemon=True).start()

            key, model_key = jax.random.split(key)
            model, optimizer, opt_state, training_state = self.load_initial_state(model_key)

            training_state = self.on_training_start(training_state)
            training_state.num_samples = 1  # prevents from checkpointing at start

            def on_exit() -> None:
                self.save_checkpoint(model, optimizer, opt_state, training_state)

            # Handle user-defined interrupts during the training loop.
            self.add_signal_handler(on_exit, signal.SIGUSR1, signal.SIGTERM)

            variables = self.get_init_variables(key)
            opt_state = optimizer.init(variables["params"])

            try:
                self.rl_train_loop(
                    model=model,
                    variables=variables,
                    env=env,
                    optimizer=optimizer,
                    opt_state=opt_state,
                    training_state=training_state,
                )

            except xax.TrainingFinishedError:
                if xax.is_master():
                    msg = (
                        f"Finished training after {training_state.num_steps}"
                        f"steps and {training_state.num_samples} samples"
                    )
                    xax.show_info(msg, important=True)
                self.save_checkpoint(model, optimizer, opt_state, training_state)

            except (KeyboardInterrupt, bdb.BdbQuit):
                if xax.is_master():
                    xax.show_info("Interrupted training", important=True)

            except BaseException:
                exception_tb = textwrap.indent(
                    xax.highlight_exception_message(traceback.format_exc()), "  "
                )
                sys.stdout.write(f"Caught exception during training loop:\n\n{exception_tb}\n")
                sys.stdout.flush()
                self.save_checkpoint(model, optimizer, opt_state, training_state)

            finally:
                training_state = self.on_training_end(training_state)<|MERGE_RESOLUTION|>--- conflicted
+++ resolved
@@ -130,14 +130,9 @@
     @property
     def num_rollout_steps_per_env(self) -> int:
         """Number of steps to unroll per environment during dataset creation."""
-<<<<<<< HEAD
-        msg = "Dataset size must be divisible by number of envs"
-        assert self.dataset_size % self.config.num_envs == 0, msg
-=======
         assert (
             self.dataset_size % self.config.num_envs == 0
         ), "Dataset size must be divisible by number of envs"
->>>>>>> f8279115
         return self.dataset_size // self.config.num_envs
 
     ########################
@@ -295,11 +290,7 @@
 
         # Logs the mean episode length.
         episode_count = jnp.sum(trajectory.done).clip(min=1)
-<<<<<<< HEAD
-        mean_episode_length_steps = jnp.sum(~trajectory.done) / episode_count
-=======
         mean_episode_length_steps = jnp.sum(~trajectory.done) / episode_count * self.config.ctrl_dt
->>>>>>> f8279115
         self.logger.log_scalar("mean_episode_seconds", mean_episode_length_steps, namespace="stats")
 
     ########################
