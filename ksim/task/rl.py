"""Defines a standard task interface for training reinforcement learning models."""

__all__ = [
    "RLConfig",
    "RLTask",
    "RolloutEnvState",
    "RolloutSharedState",
    "RolloutConstants",
    "Action",
]

import bdb
import datetime
import functools
import io
import itertools
import logging
import signal
import sys
import textwrap
import time
import traceback
from abc import ABC, abstractmethod
from collections import Counter
from dataclasses import dataclass
from pathlib import Path
from threading import Thread
from typing import Any, Collection, Generic, TypeVar

import chex
import equinox as eqx
import jax
import jax.numpy as jnp
import matplotlib.pyplot as plt
import mujoco
import numpy as np
import optax
import tqdm
import xax
from dpshdl.dataset import Dataset
from jaxtyping import Array, PRNGKeyArray, PyTree
from kscale.web.gen.api import JointMetadataOutput
from mujoco import mjx
from omegaconf import MISSING, DictConfig, OmegaConf
from PIL import Image, ImageDraw

from ksim.actuators import Actuators
from ksim.commands import Command
from ksim.curriculum import Curriculum, CurriculumState
from ksim.dataset import TrajectoryDataset
from ksim.engine import (
    PhysicsEngine,
    engine_type_from_physics_model,
    get_physics_engine,
)
from ksim.events import Event
from ksim.observation import Observation, ObservationState
from ksim.randomization import PhysicsRandomizer
from ksim.resets import Reset
from ksim.rewards import Reward
from ksim.terminations import Termination
from ksim.types import (
    Histogram,
    Metrics,
    PhysicsData,
    PhysicsModel,
    PhysicsState,
    Rewards,
    LoggedTrajectory,
    Trajectory,
)
from ksim.utils.mujoco import (
    get_joint_metadata,
    get_joint_names_in_order,
    get_position_limits,
    get_torque_limits,
    load_model,
)
from ksim.vis import Marker, configure_scene

logger = logging.getLogger(__name__)


@jax.tree_util.register_dataclass
@dataclass(frozen=True)
class RolloutEnvState:
    """Per-environment state, updated every engine step during rollouts."""

    model_carry: PyTree
    commands: xax.FrozenDict[str, Array]
    physics_state: PhysicsState
    physics_randomizations: xax.FrozenDict[str, Array]
    curriculum_state: CurriculumState
    rng: PRNGKeyArray


@jax.tree_util.register_dataclass
@dataclass(frozen=True)
class RolloutSharedState:
    """Shared by all environments, updated per training loop."""

    model_arr: PyTree
    base_physics_model: PhysicsModel


@jax.tree_util.register_dataclass
@dataclass(frozen=True)
class RolloutConstants:
    """Shared across all environments, constant accross training loops."""

    model_static: PyTree
    engine: PhysicsEngine
    observations: Collection[Observation]
    commands: Collection[Command]
    rewards: Collection[Reward]
    terminations: Collection[Termination]
    curriculum: Curriculum


@jax.tree_util.register_dataclass
@dataclass(frozen=True)
class Action:
    """Simple data structure for storing sampled actions during rollouts."""

    action: Array
    carry: PyTree
    aux_outputs: PyTree


def get_observation(
    physics_state: PhysicsState,
    commands: xax.FrozenDict[str, Array],
    observations: Collection[Observation],
    curriculum_level: Array,
    rng: PRNGKeyArray,
) -> xax.FrozenDict[str, Array]:
    """Get an observation dictionary from a rollout state.

    Args:
        physics_state: A single physics state (one environment & time step).
        commands: The commands corresponding to the physics state.
        observations: A list of callable observation generation classes.
        curriculum_level: The curriculum level.
        rng: The random number generator.

    Returns:
        A dictionary of the observation value for each observation generator.
    """
    observation_dict = {}
    observation_state = ObservationState(
        commands=commands,
        physics_state=physics_state,
    )
    for observation_generator in observations:
        rng, obs_rng = jax.random.split(rng)
        observation_value = observation_generator(observation_state, curriculum_level, obs_rng)
        observation_dict[observation_generator.observation_name] = observation_value
    return xax.FrozenDict(observation_dict)


def get_rewards(
    trajectory: Trajectory,
    rewards: Collection[Reward],
    ctrl_dt: float,
    clip_min: float | None = None,
    clip_max: float | None = None,
) -> Rewards:
    """Get rewards from a trajectory.

    Args:
        trajectory: Ordered transitions from a single environment rollout.
        rewards: A list of callable reward generation classes.
        ctrl_dt: The control time step.
        clip_min: The minimum value to clip the rewards at.
        clip_max: The maximum value to clip the rewards at.

    Returns:
        The `Rewards` dataclass, which contains the total reward and a
        dictionary of component rewards.
    """
    reward_dict = {}
    target_shape = trajectory.done.shape
    for reward_generator in rewards:
        reward_name = reward_generator.reward_name
        reward_val = reward_generator(trajectory) * reward_generator.scale * ctrl_dt
        if reward_val.shape != trajectory.done.shape:
            raise AssertionError(f"Reward {reward_name} shape {reward_val.shape} does not match {target_shape}")
        reward_dict[reward_name] = reward_val
    total_reward = jax.tree.reduce(jnp.add, list(reward_dict.values()))
    if clip_min is not None:
        total_reward = jnp.maximum(total_reward, clip_min)
    if clip_max is not None:
        total_reward = jnp.minimum(total_reward, clip_max)
    return Rewards(total=total_reward, components=xax.FrozenDict(reward_dict))


def get_terminations(
    physics_state: PhysicsState,
    terminations: Collection[Termination],
    curriculum_level: Array,
) -> xax.FrozenDict[str, Array]:
    """Get the terminations from a physics state.

    Args:
        physics_state: The physics state to get the terminations from.
        terminations: A list of callable termination generation classes.
        curriculum_level: The curriculum level.

    Returns:
        A dictionary of the termination value for each termination generator.
    """
    termination_dict = {}
    for termination_generator in terminations:
        termination_val = termination_generator(physics_state.data, curriculum_level)
        chex.assert_type(termination_val, bool)
        name = termination_generator.termination_name
        termination_dict[name] = termination_val
    return xax.FrozenDict(termination_dict)


def get_commands(
    prev_commands: xax.FrozenDict[str, Array],
    physics_state: PhysicsState,
    rng: PRNGKeyArray,
    commands: Collection[Command],
    curriculum_level: Array,
) -> xax.FrozenDict[str, Array]:
    """Get the commands using the previous commands and the physics state.

    Args:
        prev_commands: The previous commands.
        physics_state: The physics state to get the commands from.
        rng: The random number generator.
        commands: A list of callable command generation classes.
        curriculum_level: The curriculum level.

    Returns:
        A dictionary of the command value for each command generator.
    """
    command_dict = {}
    for command_generator in commands:
        rng, cmd_rng = jax.random.split(rng)
        command_name = command_generator.command_name
        prev_command = prev_commands[command_name]
        assert isinstance(prev_command, Array)
        command_val = command_generator(prev_command, physics_state.data, curriculum_level, cmd_rng)
        command_dict[command_name] = command_val
    return xax.FrozenDict(command_dict)


def get_initial_commands(
    rng: PRNGKeyArray,
    physics_data: PhysicsData,
    commands: Collection[Command],
    curriculum_level: Array,
) -> xax.FrozenDict[str, Array]:
    """Get the initial commands from the physics state.

    Args:
        rng: The random number generator.
        physics_data: The physics data to get the initial commands from.
        commands: A list of callable command generation classes.
        curriculum_level: The curriculum level.

    Returns:
        A dictionary of the initial command value for each command generator.
    """
    command_dict = {}
    for command_generator in commands:
        rng, cmd_rng = jax.random.split(rng)
        command_name = command_generator.command_name
        command_val = command_generator.initial_command(physics_data, curriculum_level, cmd_rng)
        command_dict[command_name] = command_val
    return xax.FrozenDict(command_dict)


def get_physics_randomizations(
    physics_model: PhysicsModel,
    physics_randomizers: Collection[PhysicsRandomizer],
    rng: PRNGKeyArray,
) -> xax.FrozenDict[str, Array]:
    """Get the randomizations for a physics model.

    Args:
        physics_model: The physics model to get the randomizations for.
        physics_randomizers: A list of callable randomization generation classes.
        rng: The random number generator.

    Returns:
        A dictionary mapping physics model keys to randomized values.
    """

    all_randomizations: dict[str, dict[str, Array]] = {}
    for physics_randomizer in physics_randomizers:
        rng, randomization_rng = jax.random.split(rng)
        all_randomizations[physics_randomizer.randomization_name] = physics_randomizer(physics_model, randomization_rng)
    for name, count in Counter([k for d in all_randomizations.values() for k in d.keys()]).items():
        if count > 1:
            name_to_keys = {k: set(v.keys()) for k, v in all_randomizations.items()}
            raise ValueError(f"Found duplicate randomization keys: {name}. PhysicsRandomizers: {name_to_keys}")
    return xax.FrozenDict({k: v for d in all_randomizations.values() for k, v in d.items()})


def apply_physics_randomizers(
    physics_model: PhysicsModel,
    physics_randomizers: Collection[PhysicsRandomizer],
    engine: PhysicsEngine,
    curriculum_level: Array,
    rng: PRNGKeyArray,
) -> tuple[xax.FrozenDict[str, Array], PhysicsState]:
    """Apply randomizations to a physics model and return the new physics state.

    Args:
        physics_model: The physics model to apply the randomizations to.
        physics_randomizers: A list of callable randomization generation classes.
        engine: The physics engine to apply the randomizations to.
        curriculum_level: The curriculum level.
        rng: The random number generator.

    Returns:
        A tuple containing the randomizations and the physics state.
    """

    # Applies the randomizations to the model.
    physics_randomizations = get_physics_randomizations(physics_model, physics_randomizers, rng)
    if isinstance(physics_model, mjx.Model):
        physics_model = physics_model.tree_replace(dict(physics_randomizations))
    elif isinstance(physics_model, mujoco.MjModel):
        for k, v in physics_randomizations.items():
            setattr(physics_model, k, v)
    else:
        raise ValueError(f"Unknown physics model type: {type(physics_model)}")

    physics_state = engine.reset(physics_model, curriculum_level, rng)
    return physics_randomizations, physics_state


@jax.tree_util.register_dataclass
@dataclass
class RLConfig(xax.Config):
    # Toggle this to run the environment viewer loop.
    run_environment: bool = xax.field(
        value=False,
        help="Instead of dropping into the training loop, run the environment loop.",
    )
    run_environment_num_seconds: float | None = xax.field(
        value=None,
        help="If provided, run the environment loop for the given number of seconds.",
    )
    run_environment_save_path: str | None = xax.field(
        value=None,
        help="If provided, save the rendered video to the given path.",
    )

    # Toggle this to collect a dataset.
    collect_dataset: bool = xax.field(
        value=False,
        help="If true, collect a dataset.",
    )
    dataset_num_batches: int = xax.field(
        1,
        help="The number of trajectories to collect at a time.",
    )
    dataset_save_path: str | None = xax.field(
        value=None,
        help="If provided, save the dataset to the given path.",
    )

    # Logging parameters.
    log_train_metrics: bool = xax.field(
        value=True,
        help="If true, log train metrics.",
    )
    epochs_per_log_step: int = xax.field(
        value=1,
        help="The number of epochs between logging steps.",
    )

    # Training parameters.
    num_envs: int = xax.field(
        value=MISSING,
        help="The number of training environments to run in parallel.",
    )
    rollouts_per_batch: int = xax.field(
        value=1,
        help="The number of model update batches per trajectory batch. ",
    )
    batch_size: int = xax.field(
        value=-1,
        help="Required by XAX... not used in the library.",
    )
    rollout_length_seconds: float = xax.field(
        value=MISSING,
        help="The number of seconds to rollout each environment during training.",
    )

    # Override validation parameters.
    log_full_trajectory_on_first_step: bool = xax.field(
        value=False,
        help="If true, log the full trajectory on the first step.",
    )
    log_full_trajectory_every_n_steps: int | None = xax.field(
        None,
        help="Log the full trajectory every N steps.",
    )
    log_full_trajectory_every_n_seconds: float | None = xax.field(
        60.0 * 10.0,
        help="Log the full trajectory every N seconds.",
    )

    # Rendering parameters.
    max_values_per_plot: int = xax.field(
        value=8,
        help="The maximum number of values to plot for each key.",
    )
    plot_figsize: tuple[float, float] = xax.field(
        value=(8, 4),
        help="The size of the figure for each plot.",
    )
    render_shadow: bool = xax.field(
        value=False,
        help="If true, render shadows.",
    )
    render_reflection: bool = xax.field(
        value=False,
        help="If true, render reflections.",
    )
    render_contact_force: bool = xax.field(
        value=False,
        help="If true, render contact forces.",
    )
    render_contact_point: bool = xax.field(
        value=False,
        help="If true, render contact points.",
    )
    render_inertia: bool = xax.field(
        value=False,
        help="If true, render inertia.",
    )
    render_height: int = xax.field(
        value=360,
        help="The height of the rendered images.",
    )
    render_width: int = xax.field(
        value=480,
        help="The width of the rendered images.",
    )
    render_length_seconds: float | None = xax.field(
        value=5.0,
        help="The number of seconds to rollout each environment during evaluation.",
    )
    render_fps: int | None = xax.field(
        value=24,
        help="The target FPS for the renderered video.",
    )
    render_slowdown: float = xax.field(
        value=2.0,
        help="The slowdown factor for the rendered video.",
    )
    render_track_body_id: int | None = xax.field(
        value=None,
        help="If set, the render camera will track the body with this ID.",
    )
    render_distance: float = xax.field(
        value=5.0,
        help="The distance of the camera from the target.",
    )
    render_azimuth: float = xax.field(
        value=90.0,
        help="The azimuth of the render camera.",
    )
    render_elevation: float = xax.field(
        value=-30.0,
        help="The elevation of the render camera.",
    )
    render_lookat: list[float] = xax.field(
        value=[0.0, 0.0, 0.5],
        help="The lookat point of the render camera.",
    )

    # Engine parameters.
    ctrl_dt: float = xax.field(
        value=0.02,
        help="The time step of the control loop.",
    )
    dt: float = xax.field(
        value=0.005,
        help="The time step of the physics loop.",
    )
    min_action_latency: float = xax.field(
        value=0.0,
        help="The minimum latency of the action.",
    )
    max_action_latency: float = xax.field(
        value=0.0,
        help="The maximum latency of the action.",
    )
    reward_clip_min: float | None = xax.field(
        value=None,
        help="The minimum value of the reward.",
    )
    reward_clip_max: float | None = xax.field(
        value=None,
        help="The maximum value of the reward.",
    )
    render_markers: bool = xax.field(
        value=False,
        help="If true, render markers.",
    )
    render_camera_name: str | int | None = xax.field(
        value=None,
        help="The name or id of the camera to use in rendering.",
    )


Config = TypeVar("Config", bound=RLConfig)


class RLTask(xax.Task[Config], Generic[Config], ABC):
    """Base class for reinforcement learning tasks."""

    def __init__(self, config: Config) -> None:
        super().__init__(config)

        if self.config.num_envs % self.config.rollouts_per_batch != 0:
            raise ValueError(
                f"The number of environments ({self.config.num_envs}) must be divisible by "
                f"the batch size ({self.config.rollouts_per_batch})"
            )

    @functools.cached_property
    def rollouts_per_batch(self) -> int:
        return self.config.rollouts_per_batch

    @functools.cached_property
    def num_batches(self) -> int:
        return self.config.num_envs // self.rollouts_per_batch

    @abstractmethod
    def get_mujoco_model(self) -> mujoco.MjModel: ...

    def get_mujoco_model_metadata(self, mj_model: mujoco.MjModel) -> dict[str, JointMetadataOutput]:
        return get_joint_metadata(mj_model)

    def get_mjx_model(self, mj_model: mujoco.MjModel) -> mjx.Model:
        """Convert a mujoco model to an mjx model.

        Args:
            mj_model: The mujoco model to convert.

        Returns:
            The mjx model.
        """
        return load_model(mj_model)

    def get_engine(
        self,
        physics_model: PhysicsModel,
        metadata: dict[str, JointMetadataOutput] | None = None,
    ) -> PhysicsEngine:
        return get_physics_engine(
            engine_type=engine_type_from_physics_model(physics_model),
            resets=self.get_resets(physics_model),
            events=self.get_events(physics_model),
            actuators=self.get_actuators(physics_model, metadata),
            dt=self.config.dt,
            ctrl_dt=self.config.ctrl_dt,
            min_action_latency=self.config.min_action_latency,
            max_action_latency=self.config.max_action_latency,
        )

    @abstractmethod
    def get_randomization(self, physics_model: PhysicsModel) -> Collection[PhysicsRandomizer]:
        """Returns randomizers, for randomizing each environment.

        Args:
            physics_model: The physics model to get the randomization for.

        Returns:
            A collection of randomization generators.
        """

    @abstractmethod
    def get_resets(self, physics_model: PhysicsModel) -> Collection[Reset]:
        """Returns the reset generators for the current task.

        Args:
            physics_model: The physics model to get the resets for.

        Returns:
            A collection of reset generators.
        """

    @abstractmethod
    def get_events(self, physics_model: PhysicsModel) -> Collection[Event]:
        """Returns the event generators for the current task.

        Args:
            physics_model: The physics model to get the events for.
        """

    @abstractmethod
    def get_actuators(
        self,
        physics_model: PhysicsModel,
        metadata: dict[str, JointMetadataOutput] | None = None,
    ) -> Actuators: ...

    @abstractmethod
    def get_observations(self, physics_model: PhysicsModel) -> Collection[Observation]:
        """Returns the observation generators for the current task.

        Args:
            physics_model: The physics model to get the observations for.

        Returns:
            A collection of observation generators.
        """

    @abstractmethod
    def get_commands(self, physics_model: PhysicsModel) -> Collection[Command]:
        """Returns the command generators for the current task.

        Args:
            physics_model: The physics model to get the commands for.

        Returns:
            A collection of command generators.
        """

    @abstractmethod
    def get_rewards(self, physics_model: PhysicsModel) -> Collection[Reward]:
        """Returns the reward generators for the current task.

        Args:
            physics_model: The physics model to get the rewards for.

        Returns:
            A collection of reward generators.
        """

    @abstractmethod
    def get_terminations(self, physics_model: PhysicsModel) -> Collection[Termination]:
        """Returns the termination generators for the current task.

        Args:
            physics_model: The physics model to get the terminations for.

        Returns:
            A collection of termination generators.
        """

    @abstractmethod
    def get_initial_model_carry(self, rng: PRNGKeyArray) -> PyTree | None:
        """Returns the initial carry for the model.

        Args:
            rng: The random key to use.

        Returns:
            An arbitrary PyTree, representing any carry parameters that the
            model needs.
        """

    @abstractmethod
    def get_curriculum(self, physics_model: PhysicsModel) -> Curriculum:
        """Returns the curriculum for the current task.

        Args:
            physics_model: The physics model to get the curriculum for.
        """

    @abstractmethod
    def sample_action(
        self,
        model: PyTree,
        carry: PyTree,
        physics_model: PhysicsModel,
        physics_state: PhysicsState,
        observations: xax.FrozenDict[str, Array],
        commands: xax.FrozenDict[str, Array],
        rng: PRNGKeyArray,
    ) -> Action:
        """Gets an action for the current observation.

        This function returns the action to take, the next carry (for models
        which look at multiple steps), and any auxiliary outputs. The auxiliary
        outputs get stored in the final trajectory object and can be used to
        compute metrics like log probabilities, values, etc.

        Args:
            model: The current model.
            physics_model: The physics model.
            physics_state: The current physics state.
            observations: The current observations.
            commands: The current commands.
            carry: The model carry from the previous step.
            rng: The random key.

        Returns:
            The action to take, the next carry, and any auxiliary outputs.
        """

    @property
    def rollout_length_steps(self) -> int:
        return round(self.config.rollout_length_seconds / self.config.ctrl_dt)

    @property
    def rollout_num_samples(self) -> int:
        return self.rollout_length_steps * self.config.num_envs

    def get_mujoco_model_info(self, mj_model: mujoco.MjModel) -> dict:
        return {
            "joint_names": get_joint_names_in_order(mj_model),
            "position_limits": get_position_limits(mj_model),
            "torque_limits": get_torque_limits(mj_model),
        }

    @xax.jit(static_argnames=["self", "rollout_constants"])
    def step_engine(
        self,
        rollout_env_state: RolloutEnvState,
        rollout_shared_state: RolloutSharedState,
        rollout_constants: RolloutConstants,
    ) -> tuple[Trajectory, RolloutEnvState]:
        """Steps engine and generates a transition for the given environment.

        Args:
            rollout_env_state: State specific to this environment.
            rollout_shared_state: Shared by environments, used to get controls.
            rollout_constants: Constants used to generate trajectories.

        Returns:
            A tuple containing the trajectory and the next engine variables.
        """
        rng, obs_rng, cmd_rng, act_rng, reset_rng, carry_rng, physics_rng = jax.random.split(rollout_env_state.rng, 7)

        # Recombines the mutable and static parts of the model.
        model = eqx.combine(rollout_shared_state.model_arr, rollout_constants.model_static)

        # Upding the physics model is very inexpensive, so we do it here.
        physics_model = rollout_shared_state.base_physics_model.tree_replace(
            dict(rollout_env_state.physics_randomizations)
        )

        # Gets the observations from the physics state.
        observations = get_observation(
            physics_state=rollout_env_state.physics_state,
            commands=rollout_env_state.commands,
            observations=rollout_constants.observations,
            curriculum_level=rollout_env_state.curriculum_state.level,
            rng=obs_rng,
        )

        # Samples an action from the model.
        action = self.sample_action(
            model=model,
            carry=rollout_env_state.model_carry,
            physics_model=physics_model,
            physics_state=rollout_env_state.physics_state,
            observations=observations,
            commands=rollout_env_state.commands,
            rng=act_rng,
        )

        # Steps the physics engine.
        next_physics_state: PhysicsState = rollout_constants.engine.step(
            action=action.action,
            physics_model=physics_model,
            physics_state=rollout_env_state.physics_state,
            curriculum_level=rollout_env_state.curriculum_state.level,
            rng=physics_rng,
        )

        # Gets termination components and a single termination boolean.
        terminations = get_terminations(
            physics_state=next_physics_state,
            terminations=rollout_constants.terminations,
            curriculum_level=rollout_env_state.curriculum_state.level,
        )
        terminated = jax.tree.reduce(jnp.logical_or, list(terminations.values()))

        # Combines all the relevant data into a single object. Lives up here to
        # avoid accidentally incorporating information it shouldn't access to.
        transition = Trajectory(
            qpos=jnp.array(next_physics_state.data.qpos),  # no-op if already jnp.ndarray
            qvel=jnp.array(next_physics_state.data.qvel),
            xpos=jnp.array(next_physics_state.data.xpos),
            xquat=jnp.array(next_physics_state.data.xquat),
            obs=observations,
            command=rollout_env_state.commands,
            event_state=next_physics_state.event_states,
            action=action.action,
            done=terminated,
            timestep=next_physics_state.data.time,
            termination_components=terminations,
            aux_outputs=action.aux_outputs,
        )

        # Conditionally reset on termination.
        next_commands = jax.lax.cond(
            terminated,
            lambda: get_initial_commands(
                rng=cmd_rng,
                physics_data=next_physics_state.data,
                commands=rollout_constants.commands,
                curriculum_level=rollout_env_state.curriculum_state.level,
            ),
            lambda: get_commands(
                prev_commands=rollout_env_state.commands,
                physics_state=next_physics_state,
                rng=cmd_rng,
                commands=rollout_constants.commands,
                curriculum_level=rollout_env_state.curriculum_state.level,
            ),
        )

        next_physics_state = jax.lax.cond(
            terminated,
            lambda: rollout_constants.engine.reset(
                physics_model=physics_model,
                curriculum_level=rollout_env_state.curriculum_state.level,
                rng=reset_rng,
            ),
            lambda: next_physics_state,
        )

        next_model_carry = jax.lax.cond(
            terminated,
            lambda: self.get_initial_model_carry(carry_rng),
            lambda: action.carry,
        )

        # Keeping the same randomizations for the next step (for now...)
        # We might want to randomize per environment step in the future.
        next_physics_randomizations = rollout_env_state.physics_randomizations

        # Gets the variables for the next step.
        next_rollout_env_state = RolloutEnvState(
            model_carry=next_model_carry,
            commands=next_commands,
            physics_state=next_physics_state,
            physics_randomizations=next_physics_randomizations,
            curriculum_state=rollout_env_state.curriculum_state,
            rng=rng,
        )

        return transition, next_rollout_env_state

    def get_dataset(self, phase: xax.Phase) -> Dataset:
        raise NotImplementedError("RL tasks do not require datasets, since trajectory histories are stored in-memory.")

    def compute_loss(self, model: PyTree, batch: Any, output: Any, state: xax.State) -> Array:  # noqa: ANN401
        raise NotImplementedError(
            "Direct compute_loss from TrainMixin is not expected to be called in RL tasks. "
            "PPO tasks use model_update and loss_metrics_grads instead."
        )

    def run(self) -> None:
        """Highest level entry point for RL tasks, determines what to run."""
        if self.config.run_environment:
            self.run_environment(
                num_steps=(
                    None
                    if self.config.run_environment_num_seconds is None
                    else round(self.config.run_environment_num_seconds / self.config.ctrl_dt)
                ),
                save_path=self.config.run_environment_save_path,
            )

        elif self.config.collect_dataset:
            self.collect_dataset(
                num_batches=self.config.dataset_num_batches,
                save_path=self.config.dataset_save_path,
            )

        else:
            self.run_training()

    def log_train_metrics(self, metrics: Metrics) -> None:
        """Logs the train metrics.

        Args:
            metrics: The metrics to log.
            rollout_length: The length of the rollout.
        """
        if self.config.log_train_metrics:
            for namespace, metric, secondary in (
                ("🚂 train", metrics.train, True),
                ("🎁 reward", metrics.reward, False),
                ("💀 termination", metrics.termination, True),
                ("🔄 curriculum", {"level": metrics.curriculum_level}, True),
            ):
                for key, value in metric.items():
                    if isinstance(value, Histogram):
                        self.logger.log_histogram_raw(
                            key,
                            counts=value.counts,
                            limits=value.limits,
                            minv=value.min,
                            maxv=value.max,
                            sumv=value.sum,
                            sum_squaresv=value.sum_squares,
                            namespace=f"{namespace} histograms",
                        )
                        self.logger.log_scalar(key, value.mean, namespace=namespace, secondary=secondary)
                    else:
                        self.logger.log_scalar(key, value.mean(), namespace=namespace, secondary=secondary)

    def render_trajectory_video(
        self,
        trajectory: Trajectory,
        markers: Collection[Marker],
        mj_model: mujoco.MjModel,
        mj_renderer: mujoco.Renderer,
        target_fps: int | None = None,
    ) -> tuple[np.ndarray, int]:
        """Render trajectory as video frames with computed FPS."""
        fps = round(1 / self.config.ctrl_dt)

        # Rerenders the trajectory at the desired FPS.
        num_frames = len(trajectory.done)
        if target_fps is not None:
            indices = jnp.arange(0, num_frames, fps / target_fps, dtype=jnp.int32).clip(max=num_frames - 1)
            trajectory = jax.tree.map(lambda arr: arr[indices], trajectory)
            fps = target_fps
        else:
            indices = jnp.arange(0, num_frames, dtype=jnp.int32)

        chex.assert_shape(trajectory.done, (None,))
        num_steps = trajectory.done.shape[0]
        trajectory_list: list[Trajectory] = [jax.tree.map(lambda arr: arr[i], trajectory) for i in range(num_steps)]

        # Holds the current data.
        mj_data = mujoco.MjData(mj_model)

        # Builds the camera for viewing the scene.
        mj_camera = mujoco.MjvCamera()
        mj_camera.distance = self.config.render_distance
        mj_camera.azimuth = self.config.render_azimuth
        mj_camera.elevation = self.config.render_elevation
        mj_camera.lookat[:] = self.config.render_lookat
        if self.config.render_track_body_id is not None:
            mj_camera.trackbodyid = self.config.render_track_body_id
            mj_camera.type = mujoco.mjtCamera.mjCAMERA_TRACKING

        if self.config.render_camera_name is not None:
            mj_camera = self.config.render_camera_name

        frame_list: list[np.ndarray] = []
        for frame_id, trajectory in enumerate(trajectory_list):
            mj_data.qpos = np.array(trajectory.qpos)
            mj_data.qvel = np.array(trajectory.qvel)

            # Renders the current frame.
            mujoco.mj_forward(mj_model, mj_data)
            mj_renderer.update_scene(mj_data, camera=mj_camera)

            # For some reason, using markers here will sometimes cause weird
            # segfaults
            if self.config.render_markers:
                for marker in markers:
                    marker(mj_renderer.model, mj_data, mj_renderer.scene, trajectory)

            frame = mj_renderer.render()

            # Overlays the frame number on the frame.
            frame_img = Image.fromarray(frame)
            draw = ImageDraw.Draw(frame_img)
            draw.text((10, 10), f"Frame {indices[frame_id]}", fill=(255, 255, 255))
            frame = np.array(frame_img)

            # Draws an RGB patch in the bottom right corner of the frame.
            rgb = np.zeros((5, 25, 3), dtype=np.uint8)
            rgb[:, 5:10, 0] = 255
            rgb[:, 10:15, 1] = 255
            rgb[:, 15:20, 2] = 255
            rgb[:, 20:, :] = 255
            frame[-5:, -25:] = rgb

            frame_list.append(frame)

        return np.stack(frame_list, axis=0), fps

    def log_single_trajectory(
        self,
        single_traj: LoggedTrajectory,
        markers: Collection[Marker],
        mj_model: mujoco.MjModel,
        mj_renderer: mujoco.Renderer,
    ) -> None:
        """Visualizes a single trajectory.

        Args:
            single_traj: The single trajectory to log.
            markers: The markers to visualize.
            mj_model: The Mujoco model to render the scene with.
            mj_renderer: The Mujoco renderer to render the scene with.
            name: The name of the trajectory being logged.
        """
        # Clips the trajectory to the desired length.
        if self.config.render_length_seconds is not None:
            render_frames = round(self.config.render_length_seconds / self.config.ctrl_dt)
            single_traj = jax.tree.map(lambda arr: arr[:render_frames], single_traj)

        # Logs plots of the observations, commands, actions, rewards, and terminations.
        # Emojis are used in order to prevent conflicts with user-specified namespaces.
        for namespace, arr_dict in (
            ("👀 obs images", single_traj.trajectory.obs),
            ("🕹️ command images", single_traj.trajectory.command),
            ("🏃 action images", {"action": single_traj.trajectory.action}),
            ("💀 termination images", single_traj.trajectory.termination_components),
            ("🗓️ event images", single_traj.trajectory.event_state),
            ("🎁 reward images", single_traj.rewards.components),
            ("🎁 reward images", {"total": single_traj.rewards.total}),
            ("📈 metrics images", single_traj.metrics),
        ):
            for key, value in arr_dict.items():
                plt.figure(figsize=self.config.plot_figsize)

                # Ensures a consistent shape and truncates if necessary.
                value = value.reshape(value.shape[0], -1)
                if value.shape[-1] > self.config.max_values_per_plot:
                    logger.debug("Truncating %s to %d values per plot.", key, self.config.max_values_per_plot)
                    value = value[..., : self.config.max_values_per_plot]

                for i in range(value.shape[1]):
                    plt.plot(value[:, i], label=f"{i}")

                if value.shape[1] > 1:
                    plt.legend()
                plt.title(key)

                # Converts to PIL image.
                buf = io.BytesIO()
                plt.savefig(buf, format="png")
                plt.close()
                buf.seek(0)
                img = Image.open(buf)

                # Logs the image.
                self.logger.log_image(key=key, value=img, namespace=namespace)

        # Logs the video of the trajectory.
        frames, fps = self.render_trajectory_video(
            trajectory=single_traj.trajectory,
            markers=markers,
            mj_model=mj_model,
            mj_renderer=mj_renderer,
            target_fps=self.config.render_fps,
        )
        self.logger.log_video(
            key="trajectory",
            value=frames,
            fps=round(fps / self.config.render_slowdown),
            namespace="➡️ trajectory images",
        )

    @abstractmethod
    def update_model(
        self,
        optimizer: optax.GradientTransformation,
        opt_state: optax.OptState,
        trajectories: Trajectory,
        rewards: Rewards,
        rollout_env_states: RolloutEnvState,
        rollout_shared_state: RolloutSharedState,
        rollout_constants: RolloutConstants,
        rng: PRNGKeyArray,
    ) -> tuple[PyTree, optax.OptState, PyTree, xax.FrozenDict[str, Array], LoggedTrajectory]:
        """Updates the model on the given trajectory.

        This function should be implemented according to the specific RL method
        that we are using.

        Args:
            optimizer: The optimizer to use.
            opt_state: The optimizer state.
            trajectories: The trajectories to update the model on.
            rewards: The rewards to update the model on.
            rollout_env_states: The environment variables to use for the rollout.
            rollout_shared_state: The shared state to use for the rollout.
            rollout_constants: The constants to use for the rollout.
            rng: The random seed.

        Returns:
            A tuple containing the updated model, optimizer state, next model
            carry, metrics to log, and the single trajectory to log. If a metric
            has a single element it is logged as a scalar, otherwise it is
            logged as a histogram.
        """

    def get_histogram(self, arr: Array, bins: int = 100) -> Histogram:
        """Gets the histogram of the given array.

        Args:
            arr: The array to get the histogram for.
            bins: The number of bins to use for the histogram.

        Returns:
            The histogram of the given array.
        """
        arr = arr.flatten()
        counts, limits = jnp.histogram(arr, bins=bins)
        return Histogram(
            counts=counts,
            limits=limits[..., 1:],
            min=arr.min(),
            max=arr.max(),
            sum=arr.sum(),
            sum_squares=arr.dot(arr),
            mean=arr.mean(),
        )

    def get_reward_metrics(self, trajectories: Trajectory, rewards: Rewards) -> dict[str, Array]:
        """Gets the reward metrics.

        Args:
            trajectories: The trajectories to get the reward metrics for.
            rewards: The rewards to get the metrics for.
        """
        return {
            "total": rewards.total,
            **{key: value for key, value in rewards.components.items()},
        }

    def get_termination_metrics(self, trajectories: Trajectory) -> dict[str, Array]:
        """Gets the termination metrics.

        Args:
            trajectories: The trajectories to get the termination metrics for.
        """
        # Compute the mean number of terminations per episode, broken down by
        # the type of termination.
        kvs = list(trajectories.termination_components.items())
        all_terminations = jnp.stack([v for _, v in kvs], axis=-1)
        has_termination = (all_terminations.any(axis=-1)).sum(axis=-1)
        num_terminations = has_termination.sum().clip(min=1)
        mean_terminations = trajectories.done.sum(-1).mean()

        return {
            "episode_length": trajectories.episode_length(),
            "mean_terminations": mean_terminations,
            **{f"prct/{key}": (value.sum() / num_terminations) for key, value in kvs},
        }

    def get_markers(
        self,
        commands: Collection[Command],
        observations: Collection[Observation],
        randomizations: Collection[PhysicsRandomizer],
    ) -> Collection[Marker]:
        markers: list[Marker] = []
        for command in commands:
            markers.extend(command.get_markers())
        for observation in observations:
            markers.extend(observation.get_markers())
        for randomization in randomizations:
            markers.extend(randomization.get_markers())
        return markers

    @xax.jit(static_argnames=["self", "rollout_constants"])
    def _single_unroll(
        self,
        rollout_env_state: RolloutEnvState,
        rollout_shared_state: RolloutSharedState,
        rollout_constants: RolloutConstants,
    ) -> tuple[Trajectory, Rewards, RolloutEnvState]:
        def scan_fn(carry_env_state: RolloutEnvState, _: None) -> tuple[RolloutEnvState, Trajectory]:
            trajectory, next_rollout_env_state = self.step_engine(
                rollout_env_state=carry_env_state,
                rollout_shared_state=rollout_shared_state,
                rollout_constants=rollout_constants,
            )
            return next_rollout_env_state, trajectory

        # Scans the engine for the desired number of steps.
        next_rollout_env_state, trajectory = jax.lax.scan(
            scan_fn,
            rollout_env_state,
            length=self.rollout_length_steps,
        )

        # Gets the rewards.
        reward = get_rewards(
            trajectory=trajectory,
            rewards=rollout_constants.rewards,
            ctrl_dt=self.config.ctrl_dt,
            clip_min=self.config.reward_clip_min,
            clip_max=self.config.reward_clip_max,
        )

        return trajectory, reward, next_rollout_env_state

    # @xax.jit(static_argnames=["self", "optimizer", "rollout_constants"])
    def _rl_train_loop_step(
        self,
        optimizer: optax.GradientTransformation,
        opt_state: optax.OptState,
        rollout_env_states: RolloutEnvState,
        rollout_shared_state: RolloutSharedState,
        rollout_constants: RolloutConstants,
        task_state: xax.State,
        rng: PRNGKeyArray,
    ) -> tuple[optax.OptState, Metrics, RolloutEnvState, RolloutSharedState, LoggedTrajectory]:
        """Runs a single step of the RL training loop.

        Args:
            optimizer: The optimizer to use.
            opt_state: The optimizer state at
            rollout_env_states: The rollout environment state.
            rollout_shared_state: The rollout shared state.
            rollout_constants: The rollout constants.
            task_state: The task state.
            rng: The random number generator.

        Returns:
            A tuple containing the optimizer state, metrics, rollout state,
            rollout shared state, task state, and single trajectory.
        """

        # Trains for a single RL epoch (unroll + model update pairing).
        def train_single_epoch(
            carry: tuple[optax.OptState, RolloutEnvState, RolloutSharedState],
            rng: PRNGKeyArray,
        ) -> tuple[
            tuple[optax.OptState, RolloutEnvState, RolloutSharedState],
            tuple[Metrics, LoggedTrajectory],
        ]:
            opt_state, rollout_env_states, rollout_shared_state = carry

            vmapped_unroll = jax.vmap(self._single_unroll, in_axes=(0, None, None))
            trajectories, rewards, next_rollout_env_states = vmapped_unroll(
                rollout_env_states,
                rollout_shared_state,
                rollout_constants,
            )
            jax.debug.print(f"trajectories.done.shape: {trajectories.done.shape}")

            model_arr, opt_state, next_model_carrys, train_metrics, single_traj = self.update_model(
                optimizer=optimizer,
                opt_state=opt_state,
                trajectories=trajectories,
                rewards=rewards,
                rollout_env_states=rollout_env_states,
                rollout_shared_state=rollout_shared_state,
                rollout_constants=rollout_constants,
                rng=rng,
            )

            jax.debug.print(f"next_model_carrys.values.shape: {next_model_carrys.values.shape}")

            metrics = Metrics(
                train=train_metrics,
                reward=xax.FrozenDict(self.get_reward_metrics(trajectories, rewards)),
                termination=xax.FrozenDict(self.get_termination_metrics(trajectories)),
                curriculum_level=rollout_env_states.curriculum_state.level,
            )
<<<<<<< HEAD

            next_rollout_shared_state = RolloutSharedState(
                model_arr=model_arr,
                base_physics_model=rollout_shared_state.base_physics_model,
=======
            # Steps the curriculum.
            curriculum_state = rollout_constants.curriculum(
                trajectory=trajectories,
                rewards=rewards,
                training_state=state,
                prev_state=rollout_env_vars.curriculum_state,
>>>>>>> e9e1f92d
            )

            # Updating the env state with the new curriculum and carry.
            curriculum_states = jax.vmap(rollout_constants.curriculum, in_axes=(0, 0, None, 0))(
                trajectories,
                rewards,
                task_state,
                rollout_env_states.curriculum_state,
            )

            env_state_rngs = jax.random.split(rng, self.config.num_envs)
            next_rollout_env_states = RolloutEnvState(
                model_carry=next_model_carrys,
                commands=rollout_env_states.commands,
                physics_state=rollout_env_states.physics_state,
                physics_randomizations=rollout_env_states.physics_randomizations,
                curriculum_state=curriculum_states,
                rng=env_state_rngs,
            )

            return (opt_state, next_rollout_env_states, next_rollout_shared_state), (metrics, single_traj)

        jax.profiler.save_device_memory_profile("prof_after_epoch.prof")

        (opt_state, rollout_env_states, rollout_shared_state), (metrics, logged_trajs) = jax.lax.scan(
            train_single_epoch,
            (opt_state, rollout_env_states, rollout_shared_state),
            jax.random.split(rng, self.config.epochs_per_log_step),
        )

        # Convert any array with more than one element to a histogram.
        metrics = jax.tree.map(lambda x: self.get_histogram(x) if isinstance(x, Array) and x.size > 1 else x, metrics)

        # Only get final trajectory and rewards.
        single_traj = jax.tree.map(lambda arr: arr[-1], logged_trajs)

        # Metrics, final_trajectories, final_rewards batch dim of epochs.
        # Rollout variables has batch dim of num_envs and are used next rollout.
        return opt_state, metrics, rollout_env_states, rollout_shared_state, single_traj

    def run_environment(
        self,
        num_steps: int | None = None,
        save_path: str | Path | None = None,
    ) -> None:
        """Provides an easy-to-use interface for debugging environments.

        This function runs the environment for `num_steps`, rendering using
        MujocoViewer while simultaneously plotting the reward and termination
        information.

        Args:
            num_steps: The number of steps to run the environment for. If not
                provided, run until the user manually terminates the
                environment visualizer.
            save_path: If provided, save the rendered video to the given path.
        """
        if save_path is not None:
            save_path = Path(save_path)
            save_path.parent.mkdir(parents=True, exist_ok=True)

        with self, jax.disable_jit():
            rng = self.prng_key()
            self.set_loggers()

            rng, model_rng = jax.random.split(rng)
            model, _ = self.load_initial_state(model_rng, load_optimizer=False)

            # Loads the Mujoco model and logs some information about it.
            mj_model: PhysicsModel = self.get_mujoco_model()
            mujoco_info = OmegaConf.to_yaml(DictConfig(self.get_mujoco_model_info(mj_model)))
            self.logger.log_file("mujoco_info.yaml", mujoco_info)

            # Initializes the control loop variables.
            randomizations = self.get_randomization(mj_model)

            # JAX requires that we partition the model into mutable and static
            # parts in order to use lax.scan, so that `arr` can be a PyTree.
            model_arr, model_static = eqx.partition(model, self.model_partition_fn)

            rollout_constants = self._get_rollout_constants(mj_model, model_static)
            rollout_env_state = self._get_rollout_env_state(rng, rollout_constants, mj_model, randomizations)
            rollout_shared_state = self._get_rollout_shared_state(mj_model, model_arr)

            # Creates the markers.
            markers = self.get_markers(
                commands=rollout_constants.commands,
                observations=rollout_constants.observations,
                randomizations=randomizations,
            )

            try:
                from ksim.viewer import MujocoViewer

            except ModuleNotFoundError:
                raise ModuleNotFoundError("glfw not installed - install with `pip install glfw`")

            viewer = MujocoViewer(
                mj_model,
                rollout_env_state.physics_state.data,
                mode="window" if save_path is None else "offscreen",
                height=self.config.render_height,
                width=self.config.render_width,
                shadow=self.config.render_shadow,
                reflection=self.config.render_reflection,
                contact_force=self.config.render_contact_force,
                contact_point=self.config.render_contact_point,
                inertia=self.config.render_inertia,
            )

            # Sets the viewer camera.
            viewer.cam.distance = self.config.render_distance
            viewer.cam.azimuth = self.config.render_azimuth
            viewer.cam.elevation = self.config.render_elevation
            viewer.cam.lookat[:] = self.config.render_lookat
            if self.config.render_track_body_id is not None:
                viewer.cam.trackbodyid = self.config.render_track_body_id
                viewer.cam.type = mujoco.mjtCamera.mjCAMERA_TRACKING

            iterator = tqdm.trange(num_steps) if num_steps is not None else tqdm.tqdm(itertools.count())
            frames: list[np.ndarray] = []

            def reset_mujoco_model(
                physics_model: mujoco.MjModel,
                rollout_env_state: RolloutEnvState,
                rng: PRNGKeyArray,
            ) -> tuple[mujoco.MjModel, RolloutEnvState]:
                rng, carry_rng = jax.random.split(rng)
                rollout_env_state = RolloutEnvState(
                    model_carry=self.get_initial_model_carry(carry_rng),
                    commands=rollout_env_state.commands,
                    physics_state=rollout_env_state.physics_state,
                    curriculum_state=rollout_env_state.curriculum_state,
                    physics_randomizations=rollout_env_state.physics_randomizations,
                    rng=rng,
                )
                return physics_model, rollout_env_state

            transitions = []

            try:
                for _ in iterator:
                    transition, rollout_env_state = self.step_engine(
                        rollout_env_state=rollout_env_state,
                        rollout_shared_state=rollout_shared_state,
                        rollout_constants=rollout_constants,
                    )
                    transitions.append(transition)
                    rng, rand_rng = jax.random.split(rng)

                    # Resets the Mujoco model if the episode is done.
                    mj_model, rollout_env_state = jax.lax.cond(
                        transition.done,
                        lambda: reset_mujoco_model(mj_model, rollout_env_state, rand_rng),
                        lambda: (mj_model, rollout_env_state),
                    )

                    def render_callback(model: mujoco.MjModel, data: mujoco.MjData, scene: mujoco.MjvScene) -> None:
                        for marker in markers:
                            marker(model, data, scene, transition)

                    # Logs the frames to render.
                    viewer.data = rollout_env_state.physics_state.data
                    if save_path is None:
                        viewer.render(callback=render_callback)
                    else:
                        frames.append(viewer.read_pixels(depth=False, callback=render_callback))

            except (KeyboardInterrupt, bdb.BdbQuit):
                logger.info("Keyboard interrupt, exiting environment loop")

            if len(transitions) > 0:
                trajectory = jax.tree_map(lambda *xs: jnp.stack(xs), *transitions)

                get_rewards(
                    trajectory=trajectory,
                    rewards=rollout_constants.rewards,
                    ctrl_dt=self.config.ctrl_dt,
                    clip_min=self.config.reward_clip_min,
                    clip_max=self.config.reward_clip_max,
                )

                # TODO: some nice visualizer of rewards...

            if save_path is not None:
                fps = round(1 / self.config.ctrl_dt)

                match save_path.suffix.lower():
                    case ".mp4":
                        try:
                            import imageio.v2 as imageio

                        except ImportError:
                            raise RuntimeError(
                                "Failed to save video - note that saving .mp4 videos with imageio usually "
                                "requires the FFMPEG backend, which can be installed using `pip install "
                                "'imageio[ffmpeg]'`. Note that this also requires FFMPEG to be installed in "
                                "your system."
                            )

                        try:
                            with imageio.get_writer(save_path, mode="I", fps=fps) as writer:
                                for frame in frames:
                                    writer.append_data(frame)  # type: ignore[attr-defined]

                        except Exception as e:
                            raise RuntimeError(
                                "Failed to save video - note that saving .mp4 videos with imageio usually "
                                "requires the FFMPEG backend, which can be installed using `pip install "
                                "'imageio[ffmpeg]'`. Note that this also requires FFMPEG to be installed in "
                                "your system."
                            ) from e

                    case ".gif":
                        images = [Image.fromarray(frame) for frame in frames]
                        images[0].save(
                            save_path,
                            save_all=True,
                            append_images=images[1:],
                            duration=int(1000 / fps),
                            loop=0,
                        )

                    case _:
                        raise ValueError(f"Unsupported file extension: {save_path.suffix}. Expected .mp4 or .gif")

    def _get_rollout_constants(self, physics_model: PhysicsModel, model_static: PyTree) -> RolloutConstants:
        metadata = self.get_mujoco_model_metadata(physics_model)
        engine = self.get_engine(physics_model, metadata)
        observations = self.get_observations(physics_model)
        commands = self.get_commands(physics_model)
        rewards_terms = self.get_rewards(physics_model)
        terminations = self.get_terminations(physics_model)
        curriculum = self.get_curriculum(physics_model)

        return RolloutConstants(
            model_static=model_static,
            engine=engine,
            observations=tuple(observations),
            commands=tuple(commands),
            rewards=tuple(rewards_terms),
            terminations=tuple(terminations),
            curriculum=curriculum,
        )

    def _get_rollout_shared_state(self, physics_model: PhysicsModel, model_arr: PyTree) -> RolloutSharedState:
        return RolloutSharedState(
            model_arr=model_arr,
            base_physics_model=physics_model,
        )

    def _get_rollout_env_state(
        self,
        rng: PRNGKeyArray,
        rollout_constants: RolloutConstants,
<<<<<<< HEAD
        physics_model: PhysicsModel,
        randomizations: Collection[PhysicsRandomizer],
    ) -> RolloutEnvState:
        rng, carry_rng, cmd_rng, rand_rng, rollout_rng, curriculum_rng = jax.random.split(rng, 6)
        curriculum_state = rollout_constants.curriculum.get_initial_state(curriculum_rng)
        randomization_dict, physics_state = apply_physics_randomizers(
            physics_model,
            randomizations,
            rollout_constants.engine,
            curriculum_state.level,
            rand_rng,
        )
=======
        mj_model: PhysicsModel,
        randomizations: Collection[Randomization],
    ) -> RolloutEnvironmentVariables:
        rng, carry_rng, command_rng, rand_rng, rollout_rng, curriculum_rng = jax.random.split(rng, 6)

        # Vectorize across N environments for MJX models, use single model for Mujoco.
        if isinstance(mj_model, mjx.Model):
            # Defines the vectorized initialization functions.
            carry_fn = jax.vmap(self.get_initial_carry, in_axes=0)
            command_fn = jax.vmap(get_initial_commands, in_axes=(0, 0, None, 0))

            # Gets the initial curriculum state.
            curriculum_state = jax.vmap(rollout_constants.curriculum.get_initial_state, in_axes=0)(
                jax.random.split(curriculum_rng, self.config.num_envs)
            )

            # Gets the per-environment randomizations.
            randomization_fn = jax.vmap(apply_randomizations, in_axes=(None, None, None, 0, 0))
            randomization_dict, physics_state = randomization_fn(
                mj_model,
                rollout_constants.engine,
                randomizations,
                curriculum_state.level,
                jax.random.split(rand_rng, self.config.num_envs),
            )

            return RolloutEnvironmentVariables(
                carry=carry_fn(jax.random.split(carry_rng, self.config.num_envs)),
                commands=command_fn(
                    jax.random.split(command_rng, self.config.num_envs),
                    physics_state.data,
                    rollout_constants.commands,
                    curriculum_state.level,
                ),
                physics_state=physics_state,
                curriculum_state=curriculum_state,
                randomization_dict=randomization_dict,
                rng=jax.random.split(rollout_rng, self.config.num_envs),
            )

        else:
            # Gets the initial curriculum state.
            curriculum_state = rollout_constants.curriculum.get_initial_state(curriculum_rng)

            # Gets the environment randomizations.
            randomization_dict, physics_state = apply_randomizations(
                mj_model,
                rollout_constants.engine,
                randomizations,
                curriculum_state.level,
                rand_rng,
            )
>>>>>>> e9e1f92d

        return RolloutEnvState(
            model_carry=self.get_initial_model_carry(carry_rng),
            commands=get_initial_commands(
                cmd_rng, physics_state.data, rollout_constants.commands, curriculum_state.level
            ),
            physics_state=physics_state,
            curriculum_state=curriculum_state,
            physics_randomizations=randomization_dict,
            rng=rollout_rng,
        )

    def collect_dataset(
        self,
        num_batches: int,
        save_path: str | Path | None = None,
    ) -> None:
        """Collects a dataset of state-action pairs by running the environment loop.

        Args:
            num_batches: The number of batches to collect at a time.
            save_path: Where to save the dataset; if not specified, will save
                to the experimental directory.
        """
        with self:
            rng = self.prng_key()
            self.set_loggers()

            if xax.is_master():
                Thread(target=self.log_state, daemon=True).start()

            rng, model_rng = jax.random.split(rng)
            model, state = self.load_initial_state(model_rng, load_optimizer=False)

            if save_path is None:
                save_path = self.exp_dir / f"dataset_{state.num_steps}.npz"

            # Loads the Mujoco model and logs some information about it.
            mj_model: PhysicsModel = self.get_mujoco_model()
            mujoco_info = OmegaConf.to_yaml(DictConfig(self.get_mujoco_model_info(mj_model)))
            self.logger.log_file("mujoco_info.yaml", mujoco_info)

            mjx_model = self.get_mjx_model(mj_model)
            randomizations = self.get_randomization(mjx_model)

            # JAX requires that we partition the model into mutable and static
            # parts in order to use lax.scan, so that `arr` can be a PyTree.
            model_arr, model_static = eqx.partition(model, self.model_partition_fn)

            rollout_constants = self._get_rollout_constants(mjx_model, model_static)
            envs_rngs = jax.random.split(rng, self.config.num_envs)
            rollout_env_states = jax.vmap(self._get_rollout_env_state, in_axes=(0, None, None, None))(
                envs_rngs, rollout_constants, mjx_model, randomizations
            )
            rollout_shared_state = self._get_rollout_shared_state(mjx_model, model_arr)

            state = self.on_training_start(state)

            @xax.jit()
            def get_batch(
                rollout_env_states: RolloutEnvState,
            ) -> tuple[Trajectory, Rewards, RolloutEnvState]:
                vmapped_unroll = jax.vmap(self._single_unroll, in_axes=(0, None, None))
                return vmapped_unroll(rollout_env_states, rollout_shared_state, rollout_constants)

            with TrajectoryDataset.writer(save_path, num_batches * self.rollouts_per_batch) as writer:
                for _ in tqdm.trange(num_batches):
                    trajectories, rewards, rollout_env_states = get_batch(rollout_env_states)

                    # Splits trajectories and rewards into a list of `rollouts_per_batch` samples.
                    for i in range(0, len(trajectories.done), self.rollouts_per_batch):
                        trajectory = jax.tree.map(lambda x: x[i], trajectories)
                        reward = jax.tree.map(lambda x: x[i], rewards)
                        writer.write(trajectory, reward)

            logger.info("Saved dataset to %s", save_path)

    def log_full_trajectory(self, state: xax.State, is_first_step: bool, last_log_time: float) -> bool:
        if is_first_step and self.config.log_full_trajectory_on_first_step:
            return True

        if (n_steps := self.config.log_full_trajectory_every_n_steps) is not None and state.num_steps % n_steps == 0:
            return True

        if (n_secs := self.config.log_full_trajectory_every_n_seconds) is not None:
            elapsed = time.time() - last_log_time
            if elapsed > n_secs:
                return True

        return False

    def run_training(self) -> None:
        """Wraps the training loop and provides clean XAX integration."""
        with self:
            rng = self.prng_key()
            self.set_loggers()

            if xax.is_master():
                Thread(target=self.log_state, daemon=True).start()

            rng, model_rng = jax.random.split(rng)
            model, optimizer, opt_state, state = self.load_initial_state(model_rng, load_optimizer=True)

            # Loads the Mujoco model and logs some information about it.
            mj_model: PhysicsModel = self.get_mujoco_model()
            mujoco_info = OmegaConf.to_yaml(DictConfig(self.get_mujoco_model_info(mj_model)))
            self.logger.log_file("mujoco_info.yaml", mujoco_info)

            # Loads the MJX model, and initializes the loop variables.
            mjx_model = self.get_mjx_model(mj_model)
            randomizations = self.get_randomization(mjx_model)

            # JAX requires that we partition the model into mutable and static
            # parts in order to use lax.scan, so that `arr` can be a PyTree.
            model_arr, model_static = eqx.partition(model, self.model_partition_fn)

            rollout_constants = self._get_rollout_constants(mjx_model, model_static)
            envs_rngs = jax.random.split(rng, self.config.num_envs)
            rollout_env_states = jax.vmap(self._get_rollout_env_state, in_axes=(0, None, None, None))(
                envs_rngs, rollout_constants, mjx_model, randomizations
            )
            rollout_shared_state = self._get_rollout_shared_state(mjx_model, model_arr)

            # Creates the renderer.
            mj_renderer = mujoco.Renderer(
                mj_model,
                height=self.config.render_height,
                width=self.config.render_width,
            )
            configure_scene(
                mj_renderer._scene,
                mj_renderer._scene_option,
                shadow=self.config.render_shadow,
                contact_force=self.config.render_contact_force,
                contact_point=self.config.render_contact_point,
                inertia=self.config.render_inertia,
            )

            # Creates the markers.
            markers = self.get_markers(
                commands=rollout_constants.commands,
                observations=rollout_constants.observations,
                randomizations=randomizations,
            )

            state = self.on_training_start(state)

            def on_exit() -> None:
                model = eqx.combine(rollout_ctrl_vars.model_arr, rollout_constants.model_static)
                self.save_checkpoint(
                    model=model,
                    optimizer=optimizer,
                    opt_state=opt_state,
                    state=state,
                )

            # Handle user-defined interrupts during the training loop.
            self.add_signal_handler(on_exit, signal.SIGUSR1, signal.SIGTERM)

            is_first_step = True
            last_log_time = time.time()

            # Clean up variables which are not part of the control loop.
            del model_arr, model_static, mjx_model, randomizations

            try:
                while not self.is_training_over(state):
                    state = self.on_step_start(state)

                    # Runs the training loop.
                    rng, update_rng = jax.random.split(rng)
                    with xax.ContextTimer() as timer:
                        (
                            opt_state,
                            metrics,
                            rollout_env_states,
                            rollout_shared_state,
                            single_traj,
                        ) = self._rl_train_loop_step(
                            optimizer=optimizer,
                            opt_state=opt_state,
                            rollout_env_states=rollout_env_states,
                            rollout_shared_state=rollout_shared_state,
                            rollout_constants=rollout_constants,
                            task_state=state,
                            rng=update_rng,
                        )

                    # Updates the state.
                    state = state.replace(
                        num_steps=state.num_steps + self.config.epochs_per_log_step,
                        num_samples=state.num_samples + self.rollout_num_samples * self.config.epochs_per_log_step,
                    )

                    # Only log trajectory information on validation steps.
                    if self.log_full_trajectory(state, is_first_step, last_log_time):
                        last_log_time = time.time()
                        self.log_single_trajectory(
                            single_traj=single_traj,
                            markers=markers,
                            mj_model=mj_model,
                            mj_renderer=mj_renderer,
                        )

                    if is_first_step:
                        is_first_step = False
                        elapsed_time = xax.format_timedelta(datetime.timedelta(seconds=timer.elapsed_time), short=True)
                        logger.log(xax.LOG_STATUS, "First step time: %s", elapsed_time)

                    self.log_train_metrics(metrics)
                    self.log_state_timers(state)
                    self.write_logs(state)

                    if self.should_checkpoint(state):
                        model = eqx.combine(rollout_ctrl_vars.model_arr, rollout_constants.model_static)
                        self.save_checkpoint(model=model, optimizer=optimizer, opt_state=opt_state, state=state)

                    state = self.on_step_end(state)

                # Save the checkpoint when done.
                model = eqx.combine(rollout_ctrl_vars.model_arr, rollout_constants.model_static)
                self.save_checkpoint(model=model, optimizer=optimizer, opt_state=opt_state, state=state)

            except xax.TrainingFinishedError:
                if xax.is_master():
                    msg = f"Finished training after {state.num_steps}steps and {state.num_samples} samples"
                    xax.show_info(msg, important=True)

                model = eqx.combine(rollout_ctrl_vars.model_arr, rollout_constants.model_static)
                self.save_checkpoint(model=model, optimizer=optimizer, opt_state=opt_state, state=state)

            except (KeyboardInterrupt, bdb.BdbQuit):
                if xax.is_master():
                    xax.show_info("Interrupted training", important=True)

            except BaseException:
                exception_tb = textwrap.indent(xax.highlight_exception_message(traceback.format_exc()), "  ")
                sys.stdout.write(f"Caught exception during training loop:\n\n{exception_tb}\n")
                sys.stdout.flush()

                model = eqx.combine(rollout_ctrl_vars.model_arr, rollout_constants.model_static)
                self.save_checkpoint(model=model, optimizer=optimizer, opt_state=opt_state, state=state)

            finally:
                state = self.on_training_end(state)<|MERGE_RESOLUTION|>--- conflicted
+++ resolved
@@ -1256,19 +1256,10 @@
                 termination=xax.FrozenDict(self.get_termination_metrics(trajectories)),
                 curriculum_level=rollout_env_states.curriculum_state.level,
             )
-<<<<<<< HEAD
 
             next_rollout_shared_state = RolloutSharedState(
                 model_arr=model_arr,
                 base_physics_model=rollout_shared_state.base_physics_model,
-=======
-            # Steps the curriculum.
-            curriculum_state = rollout_constants.curriculum(
-                trajectory=trajectories,
-                rewards=rewards,
-                training_state=state,
-                prev_state=rollout_env_vars.curriculum_state,
->>>>>>> e9e1f92d
             )
 
             # Updating the env state with the new curriculum and carry.
@@ -1524,7 +1515,6 @@
         self,
         rng: PRNGKeyArray,
         rollout_constants: RolloutConstants,
-<<<<<<< HEAD
         physics_model: PhysicsModel,
         randomizations: Collection[PhysicsRandomizer],
     ) -> RolloutEnvState:
@@ -1537,60 +1527,6 @@
             curriculum_state.level,
             rand_rng,
         )
-=======
-        mj_model: PhysicsModel,
-        randomizations: Collection[Randomization],
-    ) -> RolloutEnvironmentVariables:
-        rng, carry_rng, command_rng, rand_rng, rollout_rng, curriculum_rng = jax.random.split(rng, 6)
-
-        # Vectorize across N environments for MJX models, use single model for Mujoco.
-        if isinstance(mj_model, mjx.Model):
-            # Defines the vectorized initialization functions.
-            carry_fn = jax.vmap(self.get_initial_carry, in_axes=0)
-            command_fn = jax.vmap(get_initial_commands, in_axes=(0, 0, None, 0))
-
-            # Gets the initial curriculum state.
-            curriculum_state = jax.vmap(rollout_constants.curriculum.get_initial_state, in_axes=0)(
-                jax.random.split(curriculum_rng, self.config.num_envs)
-            )
-
-            # Gets the per-environment randomizations.
-            randomization_fn = jax.vmap(apply_randomizations, in_axes=(None, None, None, 0, 0))
-            randomization_dict, physics_state = randomization_fn(
-                mj_model,
-                rollout_constants.engine,
-                randomizations,
-                curriculum_state.level,
-                jax.random.split(rand_rng, self.config.num_envs),
-            )
-
-            return RolloutEnvironmentVariables(
-                carry=carry_fn(jax.random.split(carry_rng, self.config.num_envs)),
-                commands=command_fn(
-                    jax.random.split(command_rng, self.config.num_envs),
-                    physics_state.data,
-                    rollout_constants.commands,
-                    curriculum_state.level,
-                ),
-                physics_state=physics_state,
-                curriculum_state=curriculum_state,
-                randomization_dict=randomization_dict,
-                rng=jax.random.split(rollout_rng, self.config.num_envs),
-            )
-
-        else:
-            # Gets the initial curriculum state.
-            curriculum_state = rollout_constants.curriculum.get_initial_state(curriculum_rng)
-
-            # Gets the environment randomizations.
-            randomization_dict, physics_state = apply_randomizations(
-                mj_model,
-                rollout_constants.engine,
-                randomizations,
-                curriculum_state.level,
-                rand_rng,
-            )
->>>>>>> e9e1f92d
 
         return RolloutEnvState(
             model_carry=self.get_initial_model_carry(carry_rng),
