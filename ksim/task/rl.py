--- conflicted
+++ resolved
@@ -371,7 +371,6 @@
                 self.save_checkpoint(model, optimizer, opt_state, training_state)
 
             finally:
-<<<<<<< HEAD
                 training_state = self.on_training_end(training_state)
 
     def run_visualization(
@@ -470,7 +469,4 @@
                 self.run_visualization()
 
             case _:
-                raise ValueError(f"Invalid action: {self.config.action}. Should be one of `train` or `env`.")
-=======
-                training_state = self.on_training_end(training_state)
->>>>>>> 8dd7dcbb
+                raise ValueError(f"Invalid action: {self.config.action}. Should be one of `train` or `env`.")