"""Defines a standard task interface for training reinforcement learning agents.

TODO: need to add SPMD and sharding support for super fast training :)
"""

import bdb
import functools
import logging
import signal
import sys
import textwrap
import time
import traceback
from abc import ABC, abstractmethod
from dataclasses import dataclass
from pathlib import Path
from threading import Thread
from typing import Generic, Literal, TypeVar

import jax
import jax.numpy as jnp
import optax
import xax
from dpshdl.dataset import Dataset
from flax.core import FrozenDict
from jaxtyping import Array, PRNGKeyArray, PyTree
from omegaconf import MISSING

from ksim.env.base_env import BaseEnv, BaseEnvConfig, EnvState
from ksim.loggers import AverageRewardLog, EpisodeLengthLog, ModelUpdateLog
from ksim.model.base import Agent
<<<<<<< HEAD
from ksim.model.types import ModelInput
=======
>>>>>>> 407b9d50
from ksim.normalization import Normalizer
from ksim.task.types import RolloutTimeLossComponents
from ksim.utils.visualization import render_and_save_trajectory

logger = logging.getLogger(__name__)


@jax.tree_util.register_dataclass
@dataclass
class RLConfig(BaseEnvConfig, xax.Config):
    action: str = xax.field(
        value="train",
        help="The action to take; should be either `train` or `env`.",
    )
    num_learning_epochs: int = xax.field(
        value=MISSING,
        help="Number of learning epochs per dataset.",
    )
    num_env_states_per_minibatch: int = xax.field(
        value=MISSING,
        help="The number of environment states to include in each minibatch.",
    )
    num_minibatches: int = xax.field(
        value=MISSING,
        help="The number of minibatches to use for training.",
    )
    num_envs: int = xax.field(
        value=MISSING,
        help="The number of training environments to run in parallel.",
    )
    eval_rollout_length: int = xax.field(
        value=MISSING,
        help="The number of ctrl steps to rollout the model for evaluation.",
    )
    pretrained: str | None = xax.field(
        value=None,
        help="The path to a saved run to load from.",
    )
    checkpoint_num: int | None = xax.field(
        value=None,
        help="The checkpoint number to load. Otherwise the latest checkpoint is loaded.",
    )
    compile_unroll: bool = xax.field(
        value=True,
        help="Whether to compile the entire unroll fn.",
    )


Config = TypeVar("Config", bound=RLConfig)


class RLTask(xax.Task[Config], Generic[Config], ABC):
    """Base class for reinforcement learning tasks."""

    def __init__(self, config: Config) -> None:
        self.config = config
        self.log_items = [EpisodeLengthLog(), AverageRewardLog(), ModelUpdateLog()]  # TODO: fix
        super().__init__(config)

    ####################
    # Abstract methods #
    ####################

    # These should be implemented by the user.

    @abstractmethod
    def get_environment(self) -> BaseEnv: ...

    @abstractmethod
    def get_init_actor_carry(self) -> jnp.ndarray | None: ...

    @abstractmethod
    def get_obs_normalizer(self, dummy_obs: FrozenDict[str, Array]) -> Normalizer: ...

    @abstractmethod
    def get_cmd_normalizer(self, dummy_cmd: FrozenDict[str, Array]) -> Normalizer: ...

    # The following should be implemented by the algorithmic subclass.

    @abstractmethod
    def get_rollout_time_loss_components(
        self,
        agent: Agent,
        trajectory_dataset: EnvState,
        obs_normalizer: Normalizer,
        cmd_normalizer: Normalizer,
    ) -> RolloutTimeLossComponents: ...

    @abstractmethod
    def model_update(
        self,
        agent: Agent,
        optimizer: optax.GradientTransformation,
        opt_state: optax.OptState,
        env_state_batch: EnvState,
        rollout_time_loss_components: RolloutTimeLossComponents,
        obs_normalizer: Normalizer,
        cmd_normalizer: Normalizer,
        rng: PRNGKeyArray,
    ) -> tuple[Agent, optax.OptState, Array, FrozenDict[str, Array]]: ...

    ##############
    # Properties #
    ##############

    @property
    def dataset_size(self) -> int:
        """The total number of environment states in the current PPO dataset."""
        return self.config.num_env_states_per_minibatch * self.config.num_minibatches

    @property
    def num_rollout_steps_per_env(self) -> int:
        """Number of steps to unroll per environment during dataset creation."""
        msg = "Dataset size must be divisible by number of envs"
        assert self.dataset_size % self.config.num_envs == 0, msg
        return self.dataset_size // self.config.num_envs

    ########################
    # XAX-specific methods #
    ########################

    def get_dataset(self, phase: Literal["train", "valid"]) -> Dataset:
        """Get the dataset for the current task."""
        raise NotImplementedError("Reinforcement learning tasks do not require datasets.")

    def get_batch_size(self) -> int:
        """Get the batch size for the current task."""
        # TODO: this is a hack for xax... need to implement mini batching properly later.
        return 1

    def get_model(self, key: PRNGKeyArray) -> PyTree:
        """Get the model for the current task."""
        raise NotImplementedError(
<<<<<<< HEAD
            "Reinforcement learning tasks must implement this method."
            "Instead, we create an agent using dummy data."
=======
            "Reinforcement learning tasks must implement this method.Instead, we create an agent using dummy data."
>>>>>>> 407b9d50
        )

    def run(self) -> None:
        """Highest level entry point for RL tasks, determines what to run."""
        match self.config.action:
            case "train":
                self.run_training()

            case "env":
                agent, _, _, _ = self.load_initial_state(self.prng_key())
                self.run_environment(agent)

            case _:
                raise ValueError(f"Invalid action: {self.config.action}. Should be one of `train` or `env`.")

    #########################
    # Logging and Rendering #
    #########################

    def get_checkpoint_number_and_path(self) -> tuple[int, Path]:
        """Get the checkpoint number and path from config or latest checkpoint."""
        error_msg = "Tried to load pretrained checkpoint but no path was provided."
        assert self.config.pretrained is not None, error_msg

        pretrained_path = Path(self.config.pretrained)
        if not pretrained_path.exists():
            raise ValueError(f"Checkpoint not found at {pretrained_path}")

        if self.config.checkpoint_num is not None:
            checkpoint_path = pretrained_path / "checkpoints" / f"ckpt.{self.config.checkpoint_num}.bin"
            error_msg = f"Checkpoint number {self.config.checkpoint_num} not found at {checkpoint_path}"
            assert checkpoint_path.exists(), error_msg
            return self.config.checkpoint_num, checkpoint_path

        # Get the latest checkpoint in the folder
        ckpt_files = sorted(pretrained_path.glob("checkpoints/ckpt.*.bin"))
        if not ckpt_files:
            raise ValueError(f"No checkpoints found in {pretrained_path}/checkpoints/")
        checkpoint_path = ckpt_files[-1]
        ckpt_num = int(checkpoint_path.stem.split(".")[1])
        return ckpt_num, checkpoint_path

    def get_render_name(self, state: xax.State | None = None) -> str:
        """Get a unique name for the render directory based on state and checkpoint info."""
        time_string = time.strftime("%Y%m%d_%H%M%S")
        prefix = "render"

        # If training, label render with step count
        if state is not None:
            return f"{prefix}_{state.num_steps}_{time_string}"

        # If resuming, use the checkpoint number
        if self.config.pretrained is not None:
            ckpt_num, _ = self.get_checkpoint_number_and_path()
            return f"{prefix}_pretrained_{ckpt_num}_{time_string}"

        return f"{prefix}_no_state_{time_string}"

    def run_environment(
        self,
        agent: Agent,
        state: xax.State | None = None,
    ) -> None:
        """Run the environment with rendering and logging."""
        with self:
            start_time = time.time()
            rng = self.prng_key()
            env = self.get_environment()
            render_name = self.get_render_name(state)
            render_dir = self.exp_dir / self.config.render_dir / render_name

            end_time = time.time()
            logger.info("Time taken for environment setup: %s seconds", end_time - start_time)

            logger.log(logging.INFO, "Rendering to %s", render_dir)

            self.set_loggers()

            # Unroll trajectories and collect the frames for rendering
            logger.info("Unrolling trajectories")

            render_and_save_trajectory(
                env=env,
                agent=agent,
                rng=rng,
                output_dir=render_dir,
                num_steps=self.num_rollout_steps_per_env,
                width=self.config.render_width,
                height=self.config.render_height,
            )

    def log_state(self) -> None:
        super().log_state()

        # self.logger.log_file("env_state.yaml", OmegaConf.to_yaml(env.get_state()))

    def get_reward_stats(self, trajectory: EnvState, env: BaseEnv) -> dict[str, jnp.ndarray]:
        """Get reward statistics from the trajectoryl (D)."""
        reward_stats: dict[str, jnp.ndarray] = {}

        num_episodes = jnp.sum(trajectory.done).clip(min=1)  # rough approx
        terms = trajectory.reward_components
        for key, _ in env.rewards:
            statistic = terms[key]
            assert isinstance(statistic, Array)
            reward_stats[key] = jnp.sum(statistic) / num_episodes

        return reward_stats

    def get_termination_stats(self, trajectory: EnvState, env: BaseEnv) -> dict[str, jnp.ndarray]:
        """Get termination statistics from the trajectory (D)."""
        termination_stats: dict[str, jnp.ndarray] = {}

        terms = trajectory.termination_components
        for key, _ in env.terminations:
            statistic = terms[key]
            assert isinstance(statistic, Array)
            termination_stats[key] = jnp.mean(statistic)

        return termination_stats

    def log_trajectory_stats(self, env: BaseEnv, env_state_TEL: EnvState, eval: bool = False) -> None:
        """Logs the reward and termination stats for the trajectory."""
        for key, value in self.get_reward_stats(env_state_TEL, env).items():
            self.logger.log_scalar(
                key=key,
                value=value,
                namespace="reward" if not eval else "eval/reward",
            )
        for key, value in self.get_termination_stats(env_state_TEL, env).items():
            self.logger.log_scalar(
                key=key,
                value=value,
                namespace="termination" if not eval else "eval/termination",
            )

        # Logs the mean episode length.
        episode_num_per_env = jnp.sum(env_state_TEL.done, axis=0) + (1 - env_state_TEL.done[-1])
        episode_count = jnp.sum(episode_num_per_env)
        num_env_states = jnp.prod(jnp.array(env_state_TEL.done.shape))
        mean_episode_length_steps = num_env_states / episode_count * self.config.ctrl_dt
        self.logger.log_scalar(
            key="mean_episode_seconds",
            value=mean_episode_length_steps,
            namespace="stats" if not eval else "eval/stats",
        )

    def log_update_metrics(self, metrics: FrozenDict[str, Array]) -> None:
        """Logs the update stats for the current update."""
        for key, value in metrics.items():
            assert isinstance(value, Array)
            self.logger.log_scalar(
                key=key,
                value=value,
                namespace="update",
            )

    @xax.profile
    def reshuffle_rollout(
        self,
        rollout_dataset_DL: EnvState,
        rollout_time_loss_components_DL: RolloutTimeLossComponents,
        rng: PRNGKeyArray,
    ) -> tuple[EnvState, RolloutTimeLossComponents]:
        """Reshuffle a rollout array (DL)."""
        # Generate permutation indices
        batch_size = self.dataset_size
        permutation = jax.random.choice(rng, jnp.arange(batch_size), (batch_size,))

        # Apply permutation to rollout dataset
        def permute_array(x: Array) -> Array:
            # Handle arrays with proper shape checking
            if x.shape[0] == batch_size:
                return x[permutation]
            return x

        # Apply permutation to both structures
        reshuffled_rollout_dataset_DL = jax.tree_util.tree_map(permute_array, rollout_dataset_DL)
        reshuffled_rollout_time_loss_components_DL = jax.tree_util.tree_map(
            permute_array, rollout_time_loss_components_DL
        )

        return reshuffled_rollout_dataset_DL, reshuffled_rollout_time_loss_components_DL

    @xax.profile
    def get_minibatch(
        self,
        rollout_DL: EnvState,
        rollout_time_loss_components_DL: RolloutTimeLossComponents,
        minibatch_idx: Array,
    ) -> tuple[EnvState, RolloutTimeLossComponents]:
        """Get a minibatch from the rollout (B)."""
        starting_idx = minibatch_idx * self.config.num_env_states_per_minibatch
        rollout_BL = xax.slice_pytree(
            rollout_DL,
            start=starting_idx,
            slice_length=self.config.num_env_states_per_minibatch,
        )
        rollout_time_loss_components_BL = xax.slice_pytree(
            rollout_time_loss_components_DL,
            start=starting_idx,
            slice_length=self.config.num_env_states_per_minibatch,
        )
        return rollout_BL, rollout_time_loss_components_BL

    @xax.profile
    def scannable_minibatch_step(
        self,
        training_state: tuple[Agent, optax.OptState, PRNGKeyArray],
        minibatch_idx: Array,
        *,
        optimizer: optax.GradientTransformation,
        dataset_DL: EnvState,
        rollout_time_loss_components_DL: RolloutTimeLossComponents,
        obs_normalizer: Normalizer,
        cmd_normalizer: Normalizer,
    ) -> tuple[tuple[Agent, optax.OptState, PRNGKeyArray], FrozenDict[str, Array]]:
        """Perform a single minibatch update step."""
        agent, opt_state, rng = training_state
        minibatch_BL, rollout_time_minibatch_loss_components_BL = self.get_minibatch(
            dataset_DL, rollout_time_loss_components_DL, minibatch_idx
        )
        agent, opt_state, _, metrics = self.model_update(
            agent=agent,
            optimizer=optimizer,
            opt_state=opt_state,
            env_state_batch=minibatch_BL,
            rollout_time_loss_components=rollout_time_minibatch_loss_components_BL,
            obs_normalizer=obs_normalizer,
            cmd_normalizer=cmd_normalizer,
            rng=rng,
        )
        rng, _ = jax.random.split(rng)

        return (agent, opt_state, rng), metrics

    @xax.profile
    def scannable_train_epoch(
        self,
        training_state: tuple[Agent, optax.OptState, PRNGKeyArray],
        _: None,
        *,
        optimizer: optax.GradientTransformation,
        dataset_DL: EnvState,
        rollout_time_loss_components_DL: RolloutTimeLossComponents,
        obs_normalizer: Normalizer,
        cmd_normalizer: Normalizer,
    ) -> tuple[tuple[Agent, optax.OptState, PRNGKeyArray], FrozenDict[str, Array]]:
        """Train a minibatch, returns the updated agent, optimizer state, loss, and metrics."""
        agent = training_state[0]
        opt_state = training_state[1]
        rng = training_state[2]

        dataset_DL, rollout_time_loss_components_DL = self.reshuffle_rollout(
            dataset_DL, rollout_time_loss_components_DL, rng
        )
        rng, minibatch_rng = jax.random.split(rng)

        partial_fn = functools.partial(
            self.scannable_minibatch_step,
            optimizer=optimizer,
            dataset_DL=dataset_DL,
            rollout_time_loss_components_DL=rollout_time_loss_components_DL,
            obs_normalizer=obs_normalizer,
            cmd_normalizer=cmd_normalizer,
        )

        (agent, opt_state, _), metrics = jax.lax.scan(
            partial_fn,
            (agent, opt_state, minibatch_rng),
            jnp.arange(self.config.num_minibatches),
        )

        # note that variables, opt_state are just the final values
        # metrics is stacked over the minibatches
        return (agent, opt_state, rng), metrics

    @xax.profile
    @xax.jit(static_argnames=["self", "optimizer"])
    def rl_pass(
        self,
        agent: Agent,
        opt_state: optax.OptState,
        reshuffle_rng: PRNGKeyArray,
        optimizer: optax.GradientTransformation,
        dataset_DL: EnvState,
        rollout_time_loss_components_DL: RolloutTimeLossComponents,
        obs_normalizer: Normalizer,
        cmd_normalizer: Normalizer,
    ) -> tuple[tuple[PyTree, optax.OptState, PRNGKeyArray], FrozenDict[str, Array]]:
        """Perform multiple epochs of RL training on the current dataset."""
        partial_fn = functools.partial(
            self.scannable_train_epoch,
            optimizer=optimizer,
            dataset_DL=dataset_DL,
            rollout_time_loss_components_DL=rollout_time_loss_components_DL,
            obs_normalizer=obs_normalizer,
            cmd_normalizer=cmd_normalizer,
        )

        (agent, opt_state, reshuffle_rng), metrics = jax.lax.scan(
            partial_fn,
            (agent, opt_state, reshuffle_rng),
            None,
            length=self.config.num_learning_epochs,
        )
        # metrics = jax.tree_util.tree_map(lambda x: jnp.mean(x), metrics)
        return (agent, opt_state, reshuffle_rng), metrics

    def rl_train_loop(
        self,
        agent: Agent,
        env: BaseEnv,
        optimizer: optax.GradientTransformation,
        opt_state: optax.OptState,
        training_state: xax.State,
    ) -> None:
        """Runs the main RL training loop."""
        rng = self.prng_key()
        burn_in_rng, reset_rng, train_rng = jax.random.split(rng, 3)

        # Gets the initial physics data.
        physics_model_L = env.get_init_physics_model()
        reset_rngs = jax.random.split(reset_rng, self.config.num_envs)
        dummy_env_states = env.get_dummy_env_states(self.config.num_envs)

        obs_normalizer = self.get_obs_normalizer(dummy_env_states.obs)
        cmd_normalizer = self.get_cmd_normalizer(dummy_env_states.command)

        # NOTE: env_state_EL_t and physics_data_EL_t_plus_1 are the carry data
        # structures used to efficiently unroll and resume trajectory rollouts
        env_state_EL_t, physics_data_EL_t_plus_1 = jax.vmap(
            env.reset,
            in_axes=(None, 0, None, None, None),
        )(agent, reset_rngs, physics_model_L, obs_normalizer, cmd_normalizer)
<<<<<<< HEAD
=======
        breakpoint()
>>>>>>> 407b9d50

        if self.config.compile_unroll:
            static_args = ["num_steps", "num_envs", "return_intermediate_data"]
            env_rollout_fn = xax.jit(static_argnames=static_args)(env.unroll_trajectories)

        #################
        # Burn in Stage #
        #################

        burn_in_env_state_TEL, _, _ = env_rollout_fn(
            agent=agent,
            rng=burn_in_rng,
            num_steps=self.num_rollout_steps_per_env,
            num_envs=self.config.num_envs,
            env_state_EL_t_minus_1=env_state_EL_t,
            physics_data_EL_t=physics_data_EL_t_plus_1,
            physics_model_L=physics_model_L,
            obs_normalizer=obs_normalizer,
            cmd_normalizer=cmd_normalizer,
            return_intermediate_data=False,
        )

        obs_normalizer = obs_normalizer.update(burn_in_env_state_TEL.obs)
        cmd_normalizer = cmd_normalizer.update(burn_in_env_state_TEL.command)

        ##################
        # Training Stage #
        ##################
        while not self.is_training_over(training_state):
            with self.step_context("on_step_start"):
                training_state = self.on_step_start(training_state)

            #############################
            # Rollout and Normalization #
            #############################

            start_time = time.time()
            reshuffle_rng, rollout_rng, train_rng = jax.random.split(train_rng, 3)

            env_state_TEL, physics_data_EL_t_plus_1, has_nans = env_rollout_fn(
                agent=agent,
                rng=rollout_rng,
                num_steps=self.num_rollout_steps_per_env,
                num_envs=self.config.num_envs,
                env_state_EL_t_minus_1=env_state_EL_t,
                physics_data_EL_t=physics_data_EL_t_plus_1,
                physics_model_L=physics_model_L,
                obs_normalizer=obs_normalizer,
                cmd_normalizer=cmd_normalizer,
                return_intermediate_data=False,
            )
            env_state_EL_t = jax.tree_util.tree_map(lambda x: x[-1], env_state_TEL)

            rollout_time = time.time() - start_time
            logger.info("Rollout time: %s seconds", rollout_time)

            env_state_DL = xax.flatten_pytree(
                env_state_TEL,
                flatten_size=self.dataset_size,
            )

            ###########################
            # Minibatch Training Loop #
            ###########################
            start_time = time.time()

            # getting loss components that are constant across minibatches
            # (e.g. advantages) and flattening them for efficiency, thus
            # the name "rollout_time" loss components
            rollout_loss_components_TEL = self.get_rollout_time_loss_components(
                agent=agent,
                trajectory_dataset=env_state_TEL,
                obs_normalizer=obs_normalizer,
                cmd_normalizer=cmd_normalizer,
            )
            rollout_loss_components_DL = xax.flatten_pytree(
                rollout_loss_components_TEL,
                flatten_size=self.dataset_size,
            )

            # running training on minibatches
            (agent, opt_state, reshuffle_rng), metrics = self.rl_pass(
                agent=agent,
                opt_state=opt_state,
                reshuffle_rng=reshuffle_rng,
                optimizer=optimizer,
                dataset_DL=env_state_DL,
                rollout_time_loss_components_DL=rollout_loss_components_DL,
                obs_normalizer=obs_normalizer,
                cmd_normalizer=cmd_normalizer,
            )
            metrics_mean = jax.tree_util.tree_map(lambda x: jnp.mean(x), metrics)
            update_time = time.time() - start_time
            logger.info("Update time: %s seconds", update_time)

            # this will allow for online normalization, just know that we will
            # be normalizing the already normalized observations and commands.
            obs_normalizer = obs_normalizer.update(env_state_TEL.obs)
            cmd_normalizer = cmd_normalizer.update(env_state_TEL.command)

            with self.step_context("write_logs"):
                training_state.raw_phase = "train"
                training_state.num_steps += 1
                training_state.num_samples += self.dataset_size

                self.log_trajectory_stats(env, env_state_TEL, eval=False)
                self.log_update_metrics(metrics_mean)
                self.logger.log_scalar("has_nans", has_nans, namespace="stats")
                self.logger.log_scalar("rollout_time", rollout_time, namespace="⏰")
                self.logger.log_scalar("update_time", update_time, namespace="⏰")
                self.logger.write(training_state)

            with self.step_context("on_step_end"):
                training_state = self.on_step_end(training_state)

            if self.should_checkpoint(training_state):
                self.save_checkpoint(
                    model=agent,
                    optimizer=optimizer,
                    opt_state=opt_state,
                    state=training_state,
                )

                render_name = self.get_render_name(training_state)
                render_dir = self.exp_dir / self.config.render_dir / render_name
                logger.info("Rendering to %s", render_dir)

                eval_env_state_T1L = render_and_save_trajectory(
                    env=env,
                    agent=agent,
                    rng=rng,
                    output_dir=render_dir,
                    num_steps=self.config.eval_rollout_length,
                    width=self.config.render_width,
                    height=self.config.render_height,
                )
                logger.info("Done rendering to %s", render_dir)

                with self.step_context("write_logs"):
                    self.log_trajectory_stats(env, eval_env_state_T1L, eval=True)

    def run_training(self) -> None:
        """Wraps the training loop and provides clean XAX integration."""
        with self:
            key = self.prng_key()
            self.set_loggers()
            env = self.get_environment()

            if xax.is_master():
                Thread(target=self.log_state, daemon=True).start()

            key, model_key = jax.random.split(key)
            agent, optimizer, opt_state, training_state = self.load_initial_state(model_key)

            training_state = self.on_training_start(training_state)
            training_state.num_samples = 1  # prevents from checkpointing at start

            def on_exit() -> None:
                self.save_checkpoint(agent, optimizer, opt_state, training_state)

            # Handle user-defined interrupts during the training loop.
            self.add_signal_handler(on_exit, signal.SIGUSR1, signal.SIGTERM)

            try:
                self.rl_train_loop(
                    agent=agent,
                    env=env,
                    optimizer=optimizer,
                    opt_state=opt_state,
                    training_state=training_state,
                )

            except xax.TrainingFinishedError:
                if xax.is_master():
                    msg = (
                        f"Finished training after {training_state.num_steps}"
                        f"steps and {training_state.num_samples} samples"
                    )
                    xax.show_info(msg, important=True)
                self.save_checkpoint(agent, optimizer, opt_state, training_state)

            except (KeyboardInterrupt, bdb.BdbQuit):
                if xax.is_master():
                    xax.show_info("Interrupted training", important=True)

            except BaseException:
                exception_tb = textwrap.indent(xax.highlight_exception_message(traceback.format_exc()), "  ")
                sys.stdout.write(f"Caught exception during training loop:\n\n{exception_tb}\n")
                sys.stdout.flush()
                self.save_checkpoint(agent, optimizer, opt_state, training_state)

            finally:
                training_state = self.on_training_end(training_state)<|MERGE_RESOLUTION|>--- conflicted
+++ resolved
@@ -29,10 +29,6 @@
 from ksim.env.base_env import BaseEnv, BaseEnvConfig, EnvState
 from ksim.loggers import AverageRewardLog, EpisodeLengthLog, ModelUpdateLog
 from ksim.model.base import Agent
-<<<<<<< HEAD
-from ksim.model.types import ModelInput
-=======
->>>>>>> 407b9d50
 from ksim.normalization import Normalizer
 from ksim.task.types import RolloutTimeLossComponents
 from ksim.utils.visualization import render_and_save_trajectory
@@ -166,12 +162,7 @@
     def get_model(self, key: PRNGKeyArray) -> PyTree:
         """Get the model for the current task."""
         raise NotImplementedError(
-<<<<<<< HEAD
-            "Reinforcement learning tasks must implement this method."
-            "Instead, we create an agent using dummy data."
-=======
             "Reinforcement learning tasks must implement this method.Instead, we create an agent using dummy data."
->>>>>>> 407b9d50
         )
 
     def run(self) -> None:
@@ -185,7 +176,9 @@
                 self.run_environment(agent)
 
             case _:
-                raise ValueError(f"Invalid action: {self.config.action}. Should be one of `train` or `env`.")
+                raise ValueError(
+                    f"Invalid action: {self.config.action}. Should be one of `train` or `env`."
+                )
 
     #########################
     # Logging and Rendering #
@@ -201,8 +194,12 @@
             raise ValueError(f"Checkpoint not found at {pretrained_path}")
 
         if self.config.checkpoint_num is not None:
-            checkpoint_path = pretrained_path / "checkpoints" / f"ckpt.{self.config.checkpoint_num}.bin"
-            error_msg = f"Checkpoint number {self.config.checkpoint_num} not found at {checkpoint_path}"
+            checkpoint_path = (
+                pretrained_path / "checkpoints" / f"ckpt.{self.config.checkpoint_num}.bin"
+            )
+            error_msg = (
+                f"Checkpoint number {self.config.checkpoint_num} not found at {checkpoint_path}"
+            )
             assert checkpoint_path.exists(), error_msg
             return self.config.checkpoint_num, checkpoint_path
 
@@ -293,7 +290,9 @@
 
         return termination_stats
 
-    def log_trajectory_stats(self, env: BaseEnv, env_state_TEL: EnvState, eval: bool = False) -> None:
+    def log_trajectory_stats(
+        self, env: BaseEnv, env_state_TEL: EnvState, eval: bool = False
+    ) -> None:
         """Logs the reward and termination stats for the trajectory."""
         for key, value in self.get_reward_stats(env_state_TEL, env).items():
             self.logger.log_scalar(
@@ -507,10 +506,6 @@
             env.reset,
             in_axes=(None, 0, None, None, None),
         )(agent, reset_rngs, physics_model_L, obs_normalizer, cmd_normalizer)
-<<<<<<< HEAD
-=======
-        breakpoint()
->>>>>>> 407b9d50
 
         if self.config.compile_unroll:
             static_args = ["num_steps", "num_envs", "return_intermediate_data"]
@@ -697,7 +692,9 @@
                     xax.show_info("Interrupted training", important=True)
 
             except BaseException:
-                exception_tb = textwrap.indent(xax.highlight_exception_message(traceback.format_exc()), "  ")
+                exception_tb = textwrap.indent(
+                    xax.highlight_exception_message(traceback.format_exc()), "  "
+                )
                 sys.stdout.write(f"Caught exception during training loop:\n\n{exception_tb}\n")
                 sys.stdout.flush()
                 self.save_checkpoint(agent, optimizer, opt_state, training_state)
