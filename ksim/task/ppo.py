--- conflicted
+++ resolved
@@ -223,7 +223,9 @@
     ) -> tuple[Array, FrozenDict[str, Array]]:
         """Compute the PPO loss."""
         # get the log probs of the current model
-        prediction = self.apply_actor(model, variables, env_state_batch.obs, env_state_batch.command)
+        prediction = self.apply_actor(
+            model, variables, env_state_batch.obs, env_state_batch.command
+        )
         log_probs = model.apply(
             variables=variables,
             prediction=prediction,
@@ -250,7 +252,8 @@
         policy_objective = jnp.mean(
             jnp.minimum(
                 ratio * advantages,
-                jnp.clip(ratio, 1 - self.config.clip_param, 1 + self.config.clip_param) * advantages,
+                jnp.clip(ratio, 1 - self.config.clip_param, 1 + self.config.clip_param)
+                * advantages,
             )
         )
         returns = rollout_time_loss_components.returns
@@ -292,7 +295,6 @@
                 "entropy_objective": entropy_objective,
                 "total_objective": total_objective,
                 "average_ratio": jnp.mean(ratio),
-<<<<<<< HEAD
                 "log_prob_diff_mean": jnp.mean(log_prob_diff),
                 "advantage_norm_mean": jnp.mean(jnp.abs(rollout_time_loss_components.advantages)),
                 "prediction_std": jnp.std(prediction),
@@ -300,12 +302,6 @@
                 "log_prob_mean": jnp.mean(log_probs),
                 "values_std": jnp.std(values),
                 "values_mean": jnp.mean(values),
-=======
-                "average_log_prob_diff": jnp.mean(log_prob_diff),
-                "average_advantage_norm": jnp.mean(
-                    jnp.abs(rollout_time_loss_components.advantages)
-                ),
->>>>>>> bd243159
             }
         )
 
