"""Defines the base actuators class, along with some implementations."""

from abc import ABC, abstractmethod
from typing import Generic, TypeVar

import jax.numpy as jnp
from jaxtyping import Array
from kscale.web.gen.api import JointMetadataOutput
from mujoco import mjx

from ksim.utils.data import BuilderData
from ksim.utils.mujoco import MujocoMappings


class Actuators(ABC):
    """Collection of actuators."""

    @abstractmethod
    def get_ctrl(self, mjx_data: mjx.Data, action: Array) -> Array:
        """Get the control signal from the action vector."""


T = TypeVar("T", bound=Actuators)


class ActuatorsBuilder(ABC, Generic[T]):
    @abstractmethod
    def __call__(self, data: BuilderData) -> T:
        """Builds an observation from a MuJoCo model."""


class TorqueActuators(Actuators):
    def get_ctrl(self, mjx_data: mjx.Data, action: Array) -> Array:
        # Just use the action as the torque, the simplest actuator model.
        return action


class MITPositionActuators(Actuators):
    """MIT Controller, as used by the Robstride actuators."""

    def __init__(
        self,
        joint_to_kp_kds: dict[str, JointMetadataOutput],
        mujoco_mappings: MujocoMappings,
    ) -> None:
        """Creates easily vector multipliable kps and kds."""
        kps_list = [0.0] * len(mujoco_mappings.ctrl_name_to_idx)
        kds_list = [0.0] * len(mujoco_mappings.ctrl_name_to_idx)

        for joint_name, params in joint_to_kp_kds.items():
            actuator_name = self.get_actuator_name(joint_name)
            actuator_idx = mujoco_mappings.ctrl_name_to_idx[actuator_name]

            kp_str = params.kp
            kd_str = params.kd
<<<<<<< HEAD
            assert (
                kp_str is not None and kd_str is not None
            ), f"Missing kp or kd for joint {joint_name}"
=======
            assert kp_str is not None and kd_str is not None, f"Missing kp or kd for joint {joint_name}"
>>>>>>> 407b9d50
            kp = float(kp_str)
            kd = float(kd_str)

            kps_list[actuator_idx] = kp
            kds_list[actuator_idx] = kd

        self.kps = jnp.array(kps_list)
        self.kds = jnp.array(kds_list)
        if any(self.kps == 0) or any(self.kds == 0):
            raise ValueError("Some kps or kds are 0. Check your actuators_metadata.")

    def get_actuator_name(self, joint_name: str) -> str:
        # This can be overridden if necessary.
        return f"{joint_name}_ctrl"

    def get_ctrl(self, mjx_data: mjx.Data, action: Array) -> Array:
        """Get the control signal from the (position) action vector."""
        current_pos = mjx_data.qpos[7:]  # First 7 are always root pos.
        current_vel = mjx_data.qvel[6:]  # First 6 are always root vel.
        target_velocities = jnp.zeros_like(action)

        pos_delta = action - current_pos
        vel_delta = target_velocities - current_vel

        ctrl = self.kps * pos_delta + self.kds * vel_delta
        return ctrl


class MITPositionActuatorsBuilder(ActuatorsBuilder[MITPositionActuators]):
    """Builder for MITPositionActuators."""

    def __call__(self, data: BuilderData) -> MITPositionActuators:
        """Builds an MITPositionActuators instance."""
<<<<<<< HEAD
        assert (
            data.robot_metadata.joint_name_to_metadata is not None
        ), "Missing joint_name_to_metadata within robot metadata"
=======
        if data.robot_metadata.joint_name_to_metadata is None:
            raise ValueError("Missing joint_name_to_metadata within robot metadata")
>>>>>>> 407b9d50
        return MITPositionActuators(
            joint_to_kp_kds=data.robot_metadata.joint_name_to_metadata,
            mujoco_mappings=data.mujoco_mappings,
        )<|MERGE_RESOLUTION|>--- conflicted
+++ resolved
@@ -53,13 +53,9 @@
 
             kp_str = params.kp
             kd_str = params.kd
-<<<<<<< HEAD
             assert (
                 kp_str is not None and kd_str is not None
             ), f"Missing kp or kd for joint {joint_name}"
-=======
-            assert kp_str is not None and kd_str is not None, f"Missing kp or kd for joint {joint_name}"
->>>>>>> 407b9d50
             kp = float(kp_str)
             kd = float(kd_str)
 
@@ -93,14 +89,8 @@
 
     def __call__(self, data: BuilderData) -> MITPositionActuators:
         """Builds an MITPositionActuators instance."""
-<<<<<<< HEAD
-        assert (
-            data.robot_metadata.joint_name_to_metadata is not None
-        ), "Missing joint_name_to_metadata within robot metadata"
-=======
         if data.robot_metadata.joint_name_to_metadata is None:
             raise ValueError("Missing joint_name_to_metadata within robot metadata")
->>>>>>> 407b9d50
         return MITPositionActuators(
             joint_to_kp_kds=data.robot_metadata.joint_name_to_metadata,
             mujoco_mappings=data.mujoco_mappings,
