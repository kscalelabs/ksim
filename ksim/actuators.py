--- conflicted
+++ resolved
@@ -74,16 +74,9 @@
         self,
         physics_model: PhysicsModel,
         metadata: Metadata,
-<<<<<<< HEAD
-        action_noise: float = 0.0,
-        action_noise_type: NoiseType = "none",
-        torque_noise: float = 0.0,
-        torque_noise_type: NoiseType = "none",
-        action_scale: float = 1.0,
-=======
         action_noise: Noise | None = None,
         torque_noise: Noise | None = None,
->>>>>>> 8beee15b
+        action_scale: float = 1.0,
     ) -> None:
         """Creates easily vector multipliable kps and kds."""
         ctrl_name_to_idx = get_ctrl_data_idx_by_name(physics_model)
@@ -147,16 +140,9 @@
         current_pos = physics_data.qpos[7:]  # First 7 are always root pos.
         current_vel = physics_data.qvel[6:]  # First 6 are always root vel.
 
-<<<<<<< HEAD
-        # Clamp target positions to joint limits
-        target_velocities = jnp.zeros_like(scaled)
-        pos_delta = self.add_noise(self.action_noise, self.action_noise_type, scaled - current_pos, pos_rng)
-        vel_delta = target_velocities - current_vel
-=======
         # Add position and velocity noise
-        target_position = self.action_noise.add_noise(action, curriculum_level, pos_rng)
+        target_position = self.action_noise.add_noise(scaled, curriculum_level, pos_rng)
         target_velocity = jnp.zeros_like(action)
->>>>>>> 8beee15b
 
         pos_delta = target_position - current_pos
         vel_delta = target_velocity - current_vel
