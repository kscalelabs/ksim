"""Randomize each environment when gathering trajectories."""

from abc import ABC, abstractmethod
from typing import Generic, TypeVar

import attrs
import jax
import jax.numpy as jnp
import mujoco
from jaxtyping import PRNGKeyArray
from mujoco import mjx
from omegaconf import MISSING

from ksim.env.data import PhysicsModel
<<<<<<< HEAD
from ksim.utils.mujoco import update_model_field
from ksim.utils.named_access import get_body_data_idx_by_name
=======
from ksim.utils.mujoco import get_body_data_idx_by_name, update_model_field
>>>>>>> 616d6971


@attrs.define(frozen=True, kw_only=True)
class Randomization(ABC):
    """Randomize the joint positions of the robot."""

    @abstractmethod
    def __call__(self, model: PhysicsModel, rng: PRNGKeyArray) -> PhysicsModel:
        """Randomize the model for a single environment."""


T = TypeVar("T", bound=Randomization)


class RandomizerBuilder(ABC, Generic[T]):
    @abstractmethod
    def __call__(self, physics_model: PhysicsModel, rng: PRNGKeyArray) -> T:
        """Builds a randomizer from a physical model."""


@attrs.define(frozen=True, kw_only=True)
class WeightRandomization(Randomization):
    """Randomize the body masses of the robot."""

    scale: float = attrs.field()

    def __call__(self, model: PhysicsModel, rng: PRNGKeyArray) -> PhysicsModel:
        """Randomize the model for a single environment."""
        new_body_mass = model.body_mass * (jax.random.uniform(rng, model.body_mass.shape) * self.scale + 1.0)
        return update_model_field(model, "body_mass", new_body_mass)


@attrs.define(frozen=True, kw_only=True)
class StaticFrictionRandomization(Randomization):
    """Randomizes the static friction."""

<<<<<<< HEAD
    name: str = "dof_frictionloss"
=======
>>>>>>> 616d6971
    scale_lower: float = attrs.field(default=0.5)
    scale_upper: float = attrs.field(default=2.0)

    def __call__(self, model: PhysicsModel, rng: PRNGKeyArray) -> PhysicsModel:
<<<<<<< HEAD
        """Randomize the static friction of the robot."""
        rng, key = jax.random.split(rng)
        frictionloss = model.dof_frictionloss[6:] + jax.random.uniform(
            key,
            shape=(model.dof_frictionloss.shape[0] - 6,),
            minval=self.scale_lower,
            maxval=self.scale_upper,
        )
        # Skip the first 6 DOFs (free joint)
        match type(model):
            case mujoco.MjModel:
                new_frictionloss = jnp.concatenate([model.dof_frictionloss[:6], frictionloss])
            case mjx.Model:
                new_frictionloss = model.dof_frictionloss.at[6:].set(frictionloss)

        return update_model_field(model, self.name, new_frictionloss)
=======
        rng, key = jax.random.split(rng)
        frictionloss = model.dof_frictionloss * jax.random.uniform(
            key,
            shape=model.dof_frictionloss.shape,
            minval=self.scale_lower,
            maxval=self.scale_upper,
        )
        dof_frictionloss = model.dof_frictionloss.at[:].set(frictionloss)
        return update_model_field(model, "dof_frictionloss", dof_frictionloss)
>>>>>>> 616d6971


@attrs.define(frozen=True, kw_only=True)
class FloorFrictionRandomization(Randomization):
    """Randomizes the floor friction."""

<<<<<<< HEAD
    name: str = "geom_friction"
    scale_lower: float = attrs.field(default=0.4)
    scale_upper: float = attrs.field(default=1.0)
    floor_body_id: int = attrs.field(default=MISSING)

    def __call__(self, model: PhysicsModel, rng: PRNGKeyArray) -> PhysicsModel:
        """Randomize the floor friction of the robot."""
        match type(model):
            case mujoco.MjModel:
                new_geom_friction = model.geom_friction.copy()
                new_geom_friction[self.floor_body_id, 0] = jax.random.uniform(
                    rng, minval=self.scale_lower, maxval=self.scale_upper
                )
            case mjx.Model:
                new_geom_friction = model.geom_friction.at[self.floor_body_id, 0].set(
                    jax.random.uniform(rng, minval=self.scale_lower, maxval=self.scale_upper)
                )
        return update_model_field(model, self.name, new_geom_friction)
=======
    floor_body_id: int = attrs.field()
    scale_lower: float = attrs.field(default=0.4)
    scale_upper: float = attrs.field(default=1.0)

    def __call__(self, model: PhysicsModel, rng: PRNGKeyArray) -> PhysicsModel:
        new_geom_friction = jax.random.uniform(rng, minval=self.scale_lower, maxval=self.scale_upper)
        geom_friction = model.geom_friction.at[self.floor_body_id, 0].set(new_geom_friction)
        return update_model_field(model, "geom_friction", geom_friction)

    @classmethod
    def from_body_name(
        cls,
        model: PhysicsModel,
        floor_body_name: str,
        scale_lower: float = 0.4,
        scale_upper: float = 1.0,
    ) -> "FloorFrictionRandomization":
        names_to_idxs = get_body_data_idx_by_name(model)
        if floor_body_name not in names_to_idxs:
            raise ValueError(f"Body name {floor_body_name} not found in model")
        floor_body_id = names_to_idxs[floor_body_name]
        return cls(
            floor_body_id=floor_body_id,
            scale_lower=scale_lower,
            scale_upper=scale_upper,
        )
>>>>>>> 616d6971


@attrs.define(frozen=True, kw_only=True)
class ArmatureRandomization(Randomization):
    """Randomizes the armature."""

<<<<<<< HEAD
    name: str = "dof_armature"
=======
>>>>>>> 616d6971
    scale_lower: float = attrs.field(default=1.0)
    scale_upper: float = attrs.field(default=1.05)

    def __call__(self, model: PhysicsModel, rng: PRNGKeyArray) -> PhysicsModel:
<<<<<<< HEAD
        """Randomize the armature of the robot."""
        # Skip the first 6 DOFs (free joint)
        armature = model.dof_armature[6:] * jax.random.uniform(
            rng, shape=(model.dof_armature.shape[0] - 6,), minval=self.scale_lower, maxval=self.scale_upper
        )
        match type(model):
            case mujoco.MjModel:
                new_armature = jnp.concatenate([model.dof_armature[:6], armature])
            case mjx.Model:
                new_armature = model.dof_armature.at[6:].set(armature)

        return update_model_field(model, self.name, new_armature)
=======
        armature = model.dof_armature * jax.random.uniform(
            rng,
            shape=model.dof_armature.shape,
            minval=self.scale_lower,
            maxval=self.scale_upper,
        )
        dof_armature = model.dof_armature.at[:].set(armature)
        return update_model_field(model, "dof_armature", dof_armature)


@attrs.define(frozen=True, kw_only=True)
class LinkMassRandomization(Randomization):
    """Randomizes the link masses."""

    scale_lower: float = attrs.field(default=0.9)
    scale_upper: float = attrs.field(default=1.1)

    def __call__(self, model: PhysicsModel, rng: PRNGKeyArray) -> PhysicsModel:
        dmass = jax.random.uniform(
            rng,
            shape=model.body_mass.shape,
            minval=self.scale_lower,
            maxval=self.scale_upper,
        )
        body_mass = model.body_mass.at[:].set(model.body_mass * dmass)
        return update_model_field(model, "body_mass", body_mass)
>>>>>>> 616d6971


@attrs.define(frozen=True, kw_only=True)
class TorsoMassRandomization(Randomization):
    """Randomizes the torso mass."""

<<<<<<< HEAD
    name: str = "body_mass"
    scale_lower: float = attrs.field(default=-1.0)
    scale_upper: float = attrs.field(default=1.0)
    torso_body_id: int = attrs.field(default=MISSING)

    def __call__(self, model: PhysicsModel, rng: PRNGKeyArray) -> PhysicsModel:
        """Randomize the torso mass of the robot."""
        rng, key = jax.random.split(rng)
        dmass = jax.random.uniform(key, minval=self.scale_lower, maxval=self.scale_upper)
        match type(model):
            case mujoco.MjModel:
                new_body_mass = jnp.concatenate(
                    [
                        model.body_mass[: self.torso_body_id],
                        jnp.array([dmass]),
                        model.body_mass[self.torso_body_id + 1 :],
                    ]
                )
            case mjx.Model:
                new_body_mass = model.body_mass.at[self.torso_body_id].set(model.body_mass[self.torso_body_id] + dmass)

        return update_model_field(model, self.name, new_body_mass)


@attrs.define(frozen=True, kw_only=True)
class TorsoMassRandomizerBuilder(RandomizerBuilder[TorsoMassRandomization]):
    scale_lower: float = attrs.field(default=-1.0)
    scale_upper: float = attrs.field(default=1.0)
    torso_body_name: str = attrs.field(default=MISSING)

    def __call__(self, model: PhysicsModel) -> TorsoMassRandomization:
        """Build a torso mass randomizer from a physical model."""
        torso_body_id = get_body_data_idx_by_name(model)[self.torso_body_name]
        return TorsoMassRandomization(
            scale_lower=self.scale_lower,
            scale_upper=self.scale_upper,
            torso_body_id=torso_body_id,
=======
    torso_body_id: int = attrs.field()
    scale_lower: float = attrs.field(default=0.0)
    scale_upper: float = attrs.field(default=1.0)

    def __call__(self, model: PhysicsModel, rng: PRNGKeyArray) -> PhysicsModel:
        rng, key = jax.random.split(rng)
        dmass = jax.random.uniform(key, minval=self.scale_lower, maxval=self.scale_upper)
        body_mass = model.body_mass.at[self.torso_body_id].set(model.body_mass[self.torso_body_id] + dmass)
        return update_model_field(model, "body_mass", body_mass)

    @classmethod
    def from_body_name(
        cls,
        model: PhysicsModel,
        torso_body_name: str,
        scale_lower: float = 0.0,
        scale_upper: float = 1.0,
    ) -> "TorsoMassRandomization":
        names_to_idxs = get_body_data_idx_by_name(model)
        if torso_body_name not in names_to_idxs:
            raise ValueError(f"Body name {torso_body_name} not found in model")
        torso_body_id = names_to_idxs[torso_body_name]
        return cls(
            torso_body_id=torso_body_id,
            scale_lower=scale_lower,
            scale_upper=scale_upper,
>>>>>>> 616d6971
        )


@attrs.define(frozen=True, kw_only=True)
class JointDampingRandomization(Randomization):
    """Randomizes the joint damping."""

<<<<<<< HEAD
    name: str = "dof_damping"
=======
>>>>>>> 616d6971
    scale_lower: float = attrs.field(default=0.9)
    scale_upper: float = attrs.field(default=1.1)

    def __call__(self, model: PhysicsModel, rng: PRNGKeyArray) -> PhysicsModel:
        rng, key = jax.random.split(rng)
<<<<<<< HEAD
        # Skip the first 6 DOFs (free joint)
        kd = model.dof_damping[6:] * jax.random.uniform(
            key, shape=(model.dof_damping.shape[0] - 6,), minval=self.scale_lower, maxval=self.scale_upper
        )
        match type(model):
            case mujoco.MjModel:
                dof_damping = jnp.concatenate([model.dof_damping[:6], kd])
            case mjx.Model:
                dof_damping = model.dof_damping.at[6:].set(kd)

        return update_model_field(model, self.name, dof_damping)
=======
        kd = model.dof_damping * jax.random.uniform(
            key,
            shape=model.dof_damping.shape,
            minval=self.scale_lower,
            maxval=self.scale_upper,
        )
        dof_damping = model.dof_damping.at[:].set(kd)
        return update_model_field(model, "dof_damping", dof_damping)
>>>>>>> 616d6971
<|MERGE_RESOLUTION|>--- conflicted
+++ resolved
@@ -12,12 +12,7 @@
 from omegaconf import MISSING
 
 from ksim.env.data import PhysicsModel
-<<<<<<< HEAD
-from ksim.utils.mujoco import update_model_field
-from ksim.utils.named_access import get_body_data_idx_by_name
-=======
 from ksim.utils.mujoco import get_body_data_idx_by_name, update_model_field
->>>>>>> 616d6971
 
 
 @attrs.define(frozen=True, kw_only=True)
@@ -54,15 +49,11 @@
 class StaticFrictionRandomization(Randomization):
     """Randomizes the static friction."""
 
-<<<<<<< HEAD
     name: str = "dof_frictionloss"
-=======
->>>>>>> 616d6971
     scale_lower: float = attrs.field(default=0.5)
     scale_upper: float = attrs.field(default=2.0)
 
     def __call__(self, model: PhysicsModel, rng: PRNGKeyArray) -> PhysicsModel:
-<<<<<<< HEAD
         """Randomize the static friction of the robot."""
         rng, key = jax.random.split(rng)
         frictionloss = model.dof_frictionloss[6:] + jax.random.uniform(
@@ -79,24 +70,12 @@
                 new_frictionloss = model.dof_frictionloss.at[6:].set(frictionloss)
 
         return update_model_field(model, self.name, new_frictionloss)
-=======
-        rng, key = jax.random.split(rng)
-        frictionloss = model.dof_frictionloss * jax.random.uniform(
-            key,
-            shape=model.dof_frictionloss.shape,
-            minval=self.scale_lower,
-            maxval=self.scale_upper,
-        )
-        dof_frictionloss = model.dof_frictionloss.at[:].set(frictionloss)
-        return update_model_field(model, "dof_frictionloss", dof_frictionloss)
->>>>>>> 616d6971
 
 
 @attrs.define(frozen=True, kw_only=True)
 class FloorFrictionRandomization(Randomization):
     """Randomizes the floor friction."""
 
-<<<<<<< HEAD
     name: str = "geom_friction"
     scale_lower: float = attrs.field(default=0.4)
     scale_upper: float = attrs.field(default=1.0)
@@ -115,49 +94,17 @@
                     jax.random.uniform(rng, minval=self.scale_lower, maxval=self.scale_upper)
                 )
         return update_model_field(model, self.name, new_geom_friction)
-=======
-    floor_body_id: int = attrs.field()
-    scale_lower: float = attrs.field(default=0.4)
-    scale_upper: float = attrs.field(default=1.0)
-
-    def __call__(self, model: PhysicsModel, rng: PRNGKeyArray) -> PhysicsModel:
-        new_geom_friction = jax.random.uniform(rng, minval=self.scale_lower, maxval=self.scale_upper)
-        geom_friction = model.geom_friction.at[self.floor_body_id, 0].set(new_geom_friction)
-        return update_model_field(model, "geom_friction", geom_friction)
-
-    @classmethod
-    def from_body_name(
-        cls,
-        model: PhysicsModel,
-        floor_body_name: str,
-        scale_lower: float = 0.4,
-        scale_upper: float = 1.0,
-    ) -> "FloorFrictionRandomization":
-        names_to_idxs = get_body_data_idx_by_name(model)
-        if floor_body_name not in names_to_idxs:
-            raise ValueError(f"Body name {floor_body_name} not found in model")
-        floor_body_id = names_to_idxs[floor_body_name]
-        return cls(
-            floor_body_id=floor_body_id,
-            scale_lower=scale_lower,
-            scale_upper=scale_upper,
-        )
->>>>>>> 616d6971
 
 
 @attrs.define(frozen=True, kw_only=True)
 class ArmatureRandomization(Randomization):
     """Randomizes the armature."""
 
-<<<<<<< HEAD
     name: str = "dof_armature"
-=======
->>>>>>> 616d6971
     scale_lower: float = attrs.field(default=1.0)
     scale_upper: float = attrs.field(default=1.05)
 
     def __call__(self, model: PhysicsModel, rng: PRNGKeyArray) -> PhysicsModel:
-<<<<<<< HEAD
         """Randomize the armature of the robot."""
         # Skip the first 6 DOFs (free joint)
         armature = model.dof_armature[6:] * jax.random.uniform(
@@ -170,41 +117,12 @@
                 new_armature = model.dof_armature.at[6:].set(armature)
 
         return update_model_field(model, self.name, new_armature)
-=======
-        armature = model.dof_armature * jax.random.uniform(
-            rng,
-            shape=model.dof_armature.shape,
-            minval=self.scale_lower,
-            maxval=self.scale_upper,
-        )
-        dof_armature = model.dof_armature.at[:].set(armature)
-        return update_model_field(model, "dof_armature", dof_armature)
-
-
-@attrs.define(frozen=True, kw_only=True)
-class LinkMassRandomization(Randomization):
-    """Randomizes the link masses."""
-
-    scale_lower: float = attrs.field(default=0.9)
-    scale_upper: float = attrs.field(default=1.1)
-
-    def __call__(self, model: PhysicsModel, rng: PRNGKeyArray) -> PhysicsModel:
-        dmass = jax.random.uniform(
-            rng,
-            shape=model.body_mass.shape,
-            minval=self.scale_lower,
-            maxval=self.scale_upper,
-        )
-        body_mass = model.body_mass.at[:].set(model.body_mass * dmass)
-        return update_model_field(model, "body_mass", body_mass)
->>>>>>> 616d6971
 
 
 @attrs.define(frozen=True, kw_only=True)
 class TorsoMassRandomization(Randomization):
     """Randomizes the torso mass."""
 
-<<<<<<< HEAD
     name: str = "body_mass"
     scale_lower: float = attrs.field(default=-1.0)
     scale_upper: float = attrs.field(default=1.0)
@@ -242,34 +160,6 @@
             scale_lower=self.scale_lower,
             scale_upper=self.scale_upper,
             torso_body_id=torso_body_id,
-=======
-    torso_body_id: int = attrs.field()
-    scale_lower: float = attrs.field(default=0.0)
-    scale_upper: float = attrs.field(default=1.0)
-
-    def __call__(self, model: PhysicsModel, rng: PRNGKeyArray) -> PhysicsModel:
-        rng, key = jax.random.split(rng)
-        dmass = jax.random.uniform(key, minval=self.scale_lower, maxval=self.scale_upper)
-        body_mass = model.body_mass.at[self.torso_body_id].set(model.body_mass[self.torso_body_id] + dmass)
-        return update_model_field(model, "body_mass", body_mass)
-
-    @classmethod
-    def from_body_name(
-        cls,
-        model: PhysicsModel,
-        torso_body_name: str,
-        scale_lower: float = 0.0,
-        scale_upper: float = 1.0,
-    ) -> "TorsoMassRandomization":
-        names_to_idxs = get_body_data_idx_by_name(model)
-        if torso_body_name not in names_to_idxs:
-            raise ValueError(f"Body name {torso_body_name} not found in model")
-        torso_body_id = names_to_idxs[torso_body_name]
-        return cls(
-            torso_body_id=torso_body_id,
-            scale_lower=scale_lower,
-            scale_upper=scale_upper,
->>>>>>> 616d6971
         )
 
 
@@ -277,16 +167,12 @@
 class JointDampingRandomization(Randomization):
     """Randomizes the joint damping."""
 
-<<<<<<< HEAD
     name: str = "dof_damping"
-=======
->>>>>>> 616d6971
     scale_lower: float = attrs.field(default=0.9)
     scale_upper: float = attrs.field(default=1.1)
 
     def __call__(self, model: PhysicsModel, rng: PRNGKeyArray) -> PhysicsModel:
         rng, key = jax.random.split(rng)
-<<<<<<< HEAD
         # Skip the first 6 DOFs (free joint)
         kd = model.dof_damping[6:] * jax.random.uniform(
             key, shape=(model.dof_damping.shape[0] - 6,), minval=self.scale_lower, maxval=self.scale_upper
@@ -297,14 +183,4 @@
             case mjx.Model:
                 dof_damping = model.dof_damping.at[6:].set(kd)
 
-        return update_model_field(model, self.name, dof_damping)
-=======
-        kd = model.dof_damping * jax.random.uniform(
-            key,
-            shape=model.dof_damping.shape,
-            minval=self.scale_lower,
-            maxval=self.scale_upper,
-        )
-        dof_damping = model.dof_damping.at[:].set(kd)
-        return update_model_field(model, "dof_damping", dof_damping)
->>>>>>> 616d6971
+        return update_model_field(model, self.name, dof_damping)