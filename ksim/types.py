--- conflicted
+++ resolved
@@ -44,14 +44,9 @@
     action: Array
     done: Array
     timestep: Array
-<<<<<<< HEAD
-    termination_components: FrozenDict[str, Array]
+    termination_components: xax.FrozenDict[str, Array]
     aux_sample_outputs: PyTree
     aux_transition_outputs: PyTree | None
-=======
-    termination_components: xax.FrozenDict[str, Array]
-    aux_outputs: PyTree
->>>>>>> ca7f15f0
 
 
 @jax.tree_util.register_dataclass
